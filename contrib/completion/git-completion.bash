--- conflicted
+++ resolved
@@ -264,20 +264,12 @@
 			}
 		fi
 
-<<<<<<< HEAD
 		local w=""
 		local i=""
 		local s=""
 		local u=""
 		local c=""
-=======
-		local w
-		local i
-		local s
-		local u
-		local c
 		local p=""
->>>>>>> 6d158cba
 
 		if [ "true" = "$(git rev-parse --is-inside-git-dir 2>/dev/null)" ]; then
 			if [ "true" = "$(git rev-parse --is-bare-repository 2>/dev/null)" ]; then
