--- conflicted
+++ resolved
@@ -1598,14 +1598,9 @@
 			if (revs->max_age != -1 &&
 			    (commit->date < revs->max_age))
 				continue;
-<<<<<<< HEAD
 			if (add_parents_to_list(revs, commit, &revs->commits, NULL) < 0)
-				return NULL;
-=======
-			if (add_parents_to_list(revs, commit, &revs->commits) < 0)
 				die("Failed to traverse parents of commit %s",
 				    sha1_to_hex(commit->object.sha1));
->>>>>>> 92798702
 		}
 
 		switch (simplify_commit(revs, commit)) {
