#ifndef BUILTIN_H
#define BUILTIN_H

#ifndef PATH_MAX
# define PATH_MAX 4096
#endif

extern const char git_version_string[];

void cmd_usage(int show_all, const char *exec_path, const char *fmt, ...)
#ifdef __GNUC__
	__attribute__((__format__(__printf__, 3, 4), __noreturn__))
#endif
	;

extern int cmd_help(int argc, const char **argv, char **envp);
extern int cmd_version(int argc, const char **argv, char **envp);

extern int cmd_whatchanged(int argc, const char **argv, char **envp);
extern int cmd_show(int argc, const char **argv, char **envp);
extern int cmd_log(int argc, const char **argv, char **envp);
extern int cmd_diff(int argc, const char **argv, char **envp);
extern int cmd_count_objects(int argc, const char **argv, char **envp);

extern int cmd_push(int argc, const char **argv, char **envp);
extern int cmd_grep(int argc, const char **argv, char **envp);
<<<<<<< HEAD
extern int cmd_rev_list(int argc, const char **argv, char **envp);
extern int cmd_check_ref_format(int argc, const char **argv, char **envp);
extern int cmd_init_db(int argc, const char **argv, char **envp);
=======
extern int cmd_rm(int argc, const char **argv, char **envp);
extern int cmd_add(int argc, const char **argv, char **envp);
>>>>>>> d9b814cc

#endif<|MERGE_RESOLUTION|>--- conflicted
+++ resolved
@@ -24,13 +24,10 @@
 
 extern int cmd_push(int argc, const char **argv, char **envp);
 extern int cmd_grep(int argc, const char **argv, char **envp);
-<<<<<<< HEAD
+extern int cmd_rm(int argc, const char **argv, char **envp);
+extern int cmd_add(int argc, const char **argv, char **envp);
 extern int cmd_rev_list(int argc, const char **argv, char **envp);
 extern int cmd_check_ref_format(int argc, const char **argv, char **envp);
 extern int cmd_init_db(int argc, const char **argv, char **envp);
-=======
-extern int cmd_rm(int argc, const char **argv, char **envp);
-extern int cmd_add(int argc, const char **argv, char **envp);
->>>>>>> d9b814cc
 
 #endif