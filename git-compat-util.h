--- conflicted
+++ resolved
@@ -13,7 +13,6 @@
 
 #define ARRAY_SIZE(x) (sizeof(x)/sizeof(x[0]))
 
-<<<<<<< HEAD
 #ifdef __GNUC__
 #define TYPEOF(x) (__typeof__(x))
 #else
@@ -21,10 +20,9 @@
 #endif
 
 #define MSB(x, bits) ((x) & TYPEOF(x)(~0ULL << (sizeof(x) * 8 - (bits))))
-=======
+
 /* Approximation of the length of the decimal representation of this type. */
 #define decimal_length(x)	((int)(sizeof(x) * 2.56 + 0.5) + 1)
->>>>>>> 0ab564be
 
 #if !defined(__APPLE__) && !defined(__FreeBSD__)
 #define _XOPEN_SOURCE 600 /* glibc2 and AIX 5.3L need 500, OpenBSD needs 600 for S_ISLNK() */
