--- conflicted
+++ resolved
@@ -2039,12 +2039,8 @@
 	o->diff_rename_limit = -1;
 	o->merge_rename_limit = -1;
 	o->renormalize = 0;
-<<<<<<< HEAD
+	o->use_ondisk_index = 1;
 	merge_recursive_config(o);
-=======
-	o->use_ondisk_index = 1;
-	git_config(merge_recursive_config, o);
->>>>>>> 899e06c3
 	if (getenv("GIT_MERGE_VERBOSITY"))
 		o->verbosity =
 			strtol(getenv("GIT_MERGE_VERBOSITY"), NULL, 10);
