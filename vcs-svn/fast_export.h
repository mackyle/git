--- conflicted
+++ resolved
@@ -8,33 +8,18 @@
 void fast_export_deinit(void);
 void fast_export_reset(void);
 
-<<<<<<< HEAD
-void fast_export_delete(uint32_t depth, const uint32_t *path);
-void fast_export_modify(uint32_t depth, const uint32_t *path,
-			uint32_t mode, const char *dataref);
+void fast_export_delete(const char *path);
+void fast_export_modify(const char *path, uint32_t mode, const char *dataref);
 void fast_export_begin_commit(uint32_t revision, const char *author,
 			const struct strbuf *log, const char *uuid,
 			const char *url, unsigned long timestamp);
-=======
-void fast_export_delete(const char *path);
-void fast_export_modify(const char *path, uint32_t mode, const char *dataref);
-void fast_export_begin_commit(uint32_t revision, const char *author, char *log,
-			const char *uuid, const char *url,
-			unsigned long timestamp);
->>>>>>> cba3546a
 void fast_export_end_commit(uint32_t revision);
 void fast_export_data(uint32_t mode, uint32_t len, struct line_buffer *input);
 
 /* If there is no such file at that rev, returns -1, errno == ENOENT. */
-<<<<<<< HEAD
-int fast_export_ls_rev(uint32_t rev, uint32_t depth, const uint32_t *path,
-			uint32_t *mode_out, struct strbuf *dataref_out);
-int fast_export_ls(uint32_t depth, const uint32_t *path,
-=======
 int fast_export_ls_rev(uint32_t rev, const char *path,
 			uint32_t *mode_out, struct strbuf *dataref_out);
 int fast_export_ls(const char *path,
->>>>>>> cba3546a
 			uint32_t *mode_out, struct strbuf *dataref_out);
 
 #endif