/*
 * Recursive Merge algorithm stolen from git-merge-recursive.py by
 * Fredrik Kuivinen.
 * The thieves were Alex Riesen and Johannes Schindelin, in June/July 2006
 */
#include "advice.h"
#include "cache.h"
#include "cache-tree.h"
#include "commit.h"
#include "blob.h"
#include "builtin.h"
#include "tree-walk.h"
#include "diff.h"
#include "diffcore.h"
#include "tag.h"
#include "unpack-trees.h"
#include "string-list.h"
#include "xdiff-interface.h"
#include "ll-merge.h"
#include "attr.h"
#include "merge-recursive.h"
#include "dir.h"
#include "submodule.h"

static struct tree *shift_tree_object(struct tree *one, struct tree *two,
				      const char *subtree_shift)
{
	unsigned char shifted[20];

	if (!*subtree_shift) {
		shift_tree(one->object.sha1, two->object.sha1, shifted, 0);
	} else {
		shift_tree_by(one->object.sha1, two->object.sha1, shifted,
			      subtree_shift);
	}
	if (!hashcmp(two->object.sha1, shifted))
		return two;
	return lookup_tree(shifted);
}

static struct commit *make_virtual_commit(struct tree *tree, const char *comment)
{
	struct commit *commit = xcalloc(1, sizeof(struct commit));
	struct merge_remote_desc *desc = xmalloc(sizeof(*desc));

	desc->name = comment;
	desc->obj = (struct object *)commit;
	commit->tree = tree;
	commit->util = desc;
	commit->object.parsed = 1;
	return commit;
}

/*
 * Since we use get_tree_entry(), which does not put the read object into
 * the object pool, we cannot rely on a == b.
 */
static int sha_eq(const unsigned char *a, const unsigned char *b)
{
	if (!a && !b)
		return 2;
	return a && b && hashcmp(a, b) == 0;
}

enum rename_type {
	RENAME_NORMAL = 0,
	RENAME_DELETE,
	RENAME_ONE_FILE_TO_ONE,
	RENAME_ONE_FILE_TO_TWO,
	RENAME_TWO_FILES_TO_ONE
};

struct rename_conflict_info {
	enum rename_type rename_type;
	struct diff_filepair *pair1;
	struct diff_filepair *pair2;
	const char *branch1;
	const char *branch2;
	struct stage_data *dst_entry1;
	struct stage_data *dst_entry2;
	struct diff_filespec ren1_other;
	struct diff_filespec ren2_other;
};

/*
 * Since we want to write the index eventually, we cannot reuse the index
 * for these (temporary) data.
 */
struct stage_data {
	struct {
		unsigned mode;
		unsigned char sha[20];
	} stages[4];
	struct rename_conflict_info *rename_conflict_info;
	unsigned processed:1;
};

static inline void setup_rename_conflict_info(enum rename_type rename_type,
					      struct diff_filepair *pair1,
					      struct diff_filepair *pair2,
					      const char *branch1,
					      const char *branch2,
					      struct stage_data *dst_entry1,
					      struct stage_data *dst_entry2,
					      struct merge_options *o,
					      struct stage_data *src_entry1,
					      struct stage_data *src_entry2)
{
	struct rename_conflict_info *ci = xcalloc(1, sizeof(struct rename_conflict_info));
	ci->rename_type = rename_type;
	ci->pair1 = pair1;
	ci->branch1 = branch1;
	ci->branch2 = branch2;

	ci->dst_entry1 = dst_entry1;
	dst_entry1->rename_conflict_info = ci;
	dst_entry1->processed = 0;

	assert(!pair2 == !dst_entry2);
	if (dst_entry2) {
		ci->dst_entry2 = dst_entry2;
		ci->pair2 = pair2;
		dst_entry2->rename_conflict_info = ci;
	}

	if (rename_type == RENAME_TWO_FILES_TO_ONE) {
		/*
		 * For each rename, there could have been
		 * modifications on the side of history where that
		 * file was not renamed.
		 */
		int ostage1 = o->branch1 == branch1 ? 3 : 2;
		int ostage2 = ostage1 ^ 1;

		ci->ren1_other.path = pair1->one->path;
		hashcpy(ci->ren1_other.sha1, src_entry1->stages[ostage1].sha);
		ci->ren1_other.mode = src_entry1->stages[ostage1].mode;

		ci->ren2_other.path = pair2->one->path;
		hashcpy(ci->ren2_other.sha1, src_entry2->stages[ostage2].sha);
		ci->ren2_other.mode = src_entry2->stages[ostage2].mode;
	}
}

static int show(struct merge_options *o, int v)
{
	return (!o->call_depth && o->verbosity >= v) || o->verbosity >= 5;
}

static void flush_output(struct merge_options *o)
{
	if (o->obuf.len) {
		fputs(o->obuf.buf, stdout);
		strbuf_reset(&o->obuf);
	}
}

__attribute__((format (printf, 3, 4)))
static void output(struct merge_options *o, int v, const char *fmt, ...)
{
	va_list ap;

	if (!show(o, v))
		return;

	strbuf_grow(&o->obuf, o->call_depth * 2 + 2);
	memset(o->obuf.buf + o->obuf.len, ' ', o->call_depth * 2);
	strbuf_setlen(&o->obuf, o->obuf.len + o->call_depth * 2);

	va_start(ap, fmt);
	strbuf_vaddf(&o->obuf, fmt, ap);
	va_end(ap);

	strbuf_add(&o->obuf, "\n", 1);
	if (!o->buffer_output)
		flush_output(o);
}

static void output_commit_title(struct merge_options *o, struct commit *commit)
{
	int i;
	flush_output(o);
	for (i = o->call_depth; i--;)
		fputs("  ", stdout);
	if (commit->util)
		printf("virtual %s\n", merge_remote_util(commit)->name);
	else {
		printf("%s ", find_unique_abbrev(commit->object.sha1, DEFAULT_ABBREV));
		if (parse_commit(commit) != 0)
			printf(_("(bad commit)\n"));
		else {
			const char *title;
			int len = find_commit_subject(commit->buffer, &title);
			if (len)
				printf("%.*s\n", len, title);
		}
	}
}

static int add_cacheinfo(unsigned int mode, const unsigned char *sha1,
		const char *path, int stage, int refresh, int options)
{
	struct cache_entry *ce;
	ce = make_cache_entry(mode, sha1 ? sha1 : null_sha1, path, stage, refresh);
	if (!ce)
		return error(_("addinfo_cache failed for path '%s'"), path);
	return add_cache_entry(ce, options);
}

static void init_tree_desc_from_tree(struct tree_desc *desc, struct tree *tree)
{
	parse_tree(tree);
	init_tree_desc(desc, tree->buffer, tree->size);
}

static int git_merge_trees(int index_only,
			   struct tree *common,
			   struct tree *head,
			   struct tree *merge)
{
	int rc;
	struct tree_desc t[3];
	struct unpack_trees_options opts;

	memset(&opts, 0, sizeof(opts));
	if (index_only)
		opts.index_only = 1;
	else
		opts.update = 1;
	opts.merge = 1;
	opts.head_idx = 2;
	opts.fn = threeway_merge;
	opts.src_index = &the_index;
	opts.dst_index = &the_index;
	setup_unpack_trees_porcelain(&opts, "merge");

	init_tree_desc_from_tree(t+0, common);
	init_tree_desc_from_tree(t+1, head);
	init_tree_desc_from_tree(t+2, merge);

	rc = unpack_trees(3, t, &opts);
	cache_tree_free(&active_cache_tree);
	return rc;
}

struct tree *write_tree_from_memory(struct merge_options *o)
{
	struct tree *result = NULL;

	if (unmerged_cache()) {
		int i;
		fprintf(stderr, "BUG: There are unmerged index entries:\n");
		for (i = 0; i < active_nr; i++) {
			struct cache_entry *ce = active_cache[i];
			if (ce_stage(ce))
				fprintf(stderr, "BUG: %d %.*s\n", ce_stage(ce),
					(int)ce_namelen(ce), ce->name);
		}
		die("Bug in merge-recursive.c");
	}

	if (!active_cache_tree)
		active_cache_tree = cache_tree();

	if (!cache_tree_fully_valid(active_cache_tree) &&
	    cache_tree_update(active_cache_tree,
			      active_cache, active_nr, 0) < 0)
		die(_("error building trees"));

	result = lookup_tree(active_cache_tree->sha1);

	return result;
}

static int save_files_dirs(const unsigned char *sha1,
		const char *base, int baselen, const char *path,
		unsigned int mode, int stage, void *context)
{
	int len = strlen(path);
	char *newpath = xmalloc(baselen + len + 1);
	struct merge_options *o = context;

	memcpy(newpath, base, baselen);
	memcpy(newpath + baselen, path, len);
	newpath[baselen + len] = '\0';

	if (S_ISDIR(mode))
		string_list_insert(&o->current_directory_set, newpath);
	else
		string_list_insert(&o->current_file_set, newpath);
	free(newpath);

	return (S_ISDIR(mode) ? READ_TREE_RECURSIVE : 0);
}

static int get_files_dirs(struct merge_options *o, struct tree *tree)
{
	int n;
	struct pathspec match_all;
	init_pathspec(&match_all, NULL);
	if (read_tree_recursive(tree, "", 0, 0, &match_all, save_files_dirs, o))
		return 0;
	n = o->current_file_set.nr + o->current_directory_set.nr;
	return n;
}

/*
 * Returns an index_entry instance which doesn't have to correspond to
 * a real cache entry in Git's index.
 */
static struct stage_data *insert_stage_data(const char *path,
		struct tree *o, struct tree *a, struct tree *b,
		struct string_list *entries)
{
	struct string_list_item *item;
	struct stage_data *e = xcalloc(1, sizeof(struct stage_data));
	get_tree_entry(o->object.sha1, path,
			e->stages[1].sha, &e->stages[1].mode);
	get_tree_entry(a->object.sha1, path,
			e->stages[2].sha, &e->stages[2].mode);
	get_tree_entry(b->object.sha1, path,
			e->stages[3].sha, &e->stages[3].mode);
	item = string_list_insert(entries, path);
	item->util = e;
	return e;
}

/*
 * Create a dictionary mapping file names to stage_data objects. The
 * dictionary contains one entry for every path with a non-zero stage entry.
 */
static struct string_list *get_unmerged(void)
{
	struct string_list *unmerged = xcalloc(1, sizeof(struct string_list));
	int i;

	unmerged->strdup_strings = 1;

	for (i = 0; i < active_nr; i++) {
		struct string_list_item *item;
		struct stage_data *e;
		struct cache_entry *ce = active_cache[i];
		if (!ce_stage(ce))
			continue;

		item = string_list_lookup(unmerged, ce->name);
		if (!item) {
			item = string_list_insert(unmerged, ce->name);
			item->util = xcalloc(1, sizeof(struct stage_data));
		}
		e = item->util;
		e->stages[ce_stage(ce)].mode = ce->ce_mode;
		hashcpy(e->stages[ce_stage(ce)].sha, ce->sha1);
	}

	return unmerged;
}

static int string_list_df_name_compare(const void *a, const void *b)
{
	const struct string_list_item *one = a;
	const struct string_list_item *two = b;
	int onelen = strlen(one->string);
	int twolen = strlen(two->string);
	/*
	 * Here we only care that entries for D/F conflicts are
	 * adjacent, in particular with the file of the D/F conflict
	 * appearing before files below the corresponding directory.
	 * The order of the rest of the list is irrelevant for us.
	 *
	 * To achieve this, we sort with df_name_compare and provide
	 * the mode S_IFDIR so that D/F conflicts will sort correctly.
	 * We use the mode S_IFDIR for everything else for simplicity,
	 * since in other cases any changes in their order due to
	 * sorting cause no problems for us.
	 */
	int cmp = df_name_compare(one->string, onelen, S_IFDIR,
				  two->string, twolen, S_IFDIR);
	/*
	 * Now that 'foo' and 'foo/bar' compare equal, we have to make sure
	 * that 'foo' comes before 'foo/bar'.
	 */
	if (cmp)
		return cmp;
	return onelen - twolen;
}

static void record_df_conflict_files(struct merge_options *o,
				     struct string_list *entries)
{
	/* If there is a D/F conflict and the file for such a conflict
	 * currently exist in the working tree, we want to allow it to be
	 * removed to make room for the corresponding directory if needed.
	 * The files underneath the directories of such D/F conflicts will
	 * be processed before the corresponding file involved in the D/F
	 * conflict.  If the D/F directory ends up being removed by the
	 * merge, then we won't have to touch the D/F file.  If the D/F
	 * directory needs to be written to the working copy, then the D/F
	 * file will simply be removed (in make_room_for_path()) to make
	 * room for the necessary paths.  Note that if both the directory
	 * and the file need to be present, then the D/F file will be
	 * reinstated with a new unique name at the time it is processed.
	 */
	struct string_list df_sorted_entries;
	const char *last_file = NULL;
	int last_len = 0;
	int i;

	/*
	 * If we're merging merge-bases, we don't want to bother with
	 * any working directory changes.
	 */
	if (o->call_depth)
		return;

	/* Ensure D/F conflicts are adjacent in the entries list. */
	memset(&df_sorted_entries, 0, sizeof(struct string_list));
	for (i = 0; i < entries->nr; i++) {
		struct string_list_item *next = &entries->items[i];
		string_list_append(&df_sorted_entries, next->string)->util =
				   next->util;
	}
	qsort(df_sorted_entries.items, entries->nr, sizeof(*entries->items),
	      string_list_df_name_compare);

	string_list_clear(&o->df_conflict_file_set, 1);
	for (i = 0; i < df_sorted_entries.nr; i++) {
		const char *path = df_sorted_entries.items[i].string;
		int len = strlen(path);
		struct stage_data *e = df_sorted_entries.items[i].util;

		/*
		 * Check if last_file & path correspond to a D/F conflict;
		 * i.e. whether path is last_file+'/'+<something>.
		 * If so, record that it's okay to remove last_file to make
		 * room for path and friends if needed.
		 */
		if (last_file &&
		    len > last_len &&
		    memcmp(path, last_file, last_len) == 0 &&
		    path[last_len] == '/') {
			string_list_insert(&o->df_conflict_file_set, last_file);
		}

		/*
		 * Determine whether path could exist as a file in the
		 * working directory as a possible D/F conflict.  This
		 * will only occur when it exists in stage 2 as a
		 * file.
		 */
		if (S_ISREG(e->stages[2].mode) || S_ISLNK(e->stages[2].mode)) {
			last_file = path;
			last_len = len;
		} else {
			last_file = NULL;
		}
	}
	string_list_clear(&df_sorted_entries, 0);
}

struct rename {
	struct diff_filepair *pair;
	struct stage_data *src_entry;
	struct stage_data *dst_entry;
	unsigned processed:1;
};

/*
 * Get information of all renames which occurred between 'o_tree' and
 * 'tree'. We need the three trees in the merge ('o_tree', 'a_tree' and
 * 'b_tree') to be able to associate the correct cache entries with
 * the rename information. 'tree' is always equal to either a_tree or b_tree.
 */
static struct string_list *get_renames(struct merge_options *o,
				       struct tree *tree,
				       struct tree *o_tree,
				       struct tree *a_tree,
				       struct tree *b_tree,
				       struct string_list *entries)
{
	int i;
	struct string_list *renames;
	struct diff_options opts;

	renames = xcalloc(1, sizeof(struct string_list));
	diff_setup(&opts);
	DIFF_OPT_SET(&opts, RECURSIVE);
	DIFF_OPT_CLR(&opts, RENAME_EMPTY);
	opts.detect_rename = DIFF_DETECT_RENAME;
	opts.rename_limit = o->merge_rename_limit >= 0 ? o->merge_rename_limit :
			    o->diff_rename_limit >= 0 ? o->diff_rename_limit :
			    1000;
	opts.rename_score = o->rename_score;
	opts.show_rename_progress = o->show_rename_progress;
	opts.output_format = DIFF_FORMAT_NO_OUTPUT;
<<<<<<< HEAD
	if (diff_setup_done(&opts) < 0)
		die(_("diff setup failed"));
=======
	diff_setup_done(&opts);
>>>>>>> e09e4024
	diff_tree_sha1(o_tree->object.sha1, tree->object.sha1, "", &opts);
	diffcore_std(&opts);
	if (opts.needed_rename_limit > o->needed_rename_limit)
		o->needed_rename_limit = opts.needed_rename_limit;
	for (i = 0; i < diff_queued_diff.nr; ++i) {
		struct string_list_item *item;
		struct rename *re;
		struct diff_filepair *pair = diff_queued_diff.queue[i];
		if (pair->status != 'R') {
			diff_free_filepair(pair);
			continue;
		}
		re = xmalloc(sizeof(*re));
		re->processed = 0;
		re->pair = pair;
		item = string_list_lookup(entries, re->pair->one->path);
		if (!item)
			re->src_entry = insert_stage_data(re->pair->one->path,
					o_tree, a_tree, b_tree, entries);
		else
			re->src_entry = item->util;

		item = string_list_lookup(entries, re->pair->two->path);
		if (!item)
			re->dst_entry = insert_stage_data(re->pair->two->path,
					o_tree, a_tree, b_tree, entries);
		else
			re->dst_entry = item->util;
		item = string_list_insert(renames, pair->one->path);
		item->util = re;
	}
	opts.output_format = DIFF_FORMAT_NO_OUTPUT;
	diff_queued_diff.nr = 0;
	diff_flush(&opts);
	return renames;
}

static int update_stages(const char *path, const struct diff_filespec *o,
			 const struct diff_filespec *a,
			 const struct diff_filespec *b)
{

	/*
	 * NOTE: It is usually a bad idea to call update_stages on a path
	 * before calling update_file on that same path, since it can
	 * sometimes lead to spurious "refusing to lose untracked file..."
	 * messages from update_file (via make_room_for path via
	 * would_lose_untracked).  Instead, reverse the order of the calls
	 * (executing update_file first and then update_stages).
	 */
	int clear = 1;
	int options = ADD_CACHE_OK_TO_ADD | ADD_CACHE_SKIP_DFCHECK;
	if (clear)
		if (remove_file_from_cache(path))
			return -1;
	if (o)
		if (add_cacheinfo(o->mode, o->sha1, path, 1, 0, options))
			return -1;
	if (a)
		if (add_cacheinfo(a->mode, a->sha1, path, 2, 0, options))
			return -1;
	if (b)
		if (add_cacheinfo(b->mode, b->sha1, path, 3, 0, options))
			return -1;
	return 0;
}

static void update_entry(struct stage_data *entry,
			 struct diff_filespec *o,
			 struct diff_filespec *a,
			 struct diff_filespec *b)
{
	entry->processed = 0;
	entry->stages[1].mode = o->mode;
	entry->stages[2].mode = a->mode;
	entry->stages[3].mode = b->mode;
	hashcpy(entry->stages[1].sha, o->sha1);
	hashcpy(entry->stages[2].sha, a->sha1);
	hashcpy(entry->stages[3].sha, b->sha1);
}

static int remove_file(struct merge_options *o, int clean,
		       const char *path, int no_wd)
{
	int update_cache = o->call_depth || clean;
	int update_working_directory = !o->call_depth && !no_wd;

	if (update_cache) {
		if (remove_file_from_cache(path))
			return -1;
	}
	if (update_working_directory) {
		if (remove_path(path))
			return -1;
	}
	return 0;
}

static char *unique_path(struct merge_options *o, const char *path, const char *branch)
{
	char *newpath = xmalloc(strlen(path) + 1 + strlen(branch) + 8 + 1);
	int suffix = 0;
	struct stat st;
	char *p = newpath + strlen(path);
	strcpy(newpath, path);
	*(p++) = '~';
	strcpy(p, branch);
	for (; *p; ++p)
		if ('/' == *p)
			*p = '_';
	while (string_list_has_string(&o->current_file_set, newpath) ||
	       string_list_has_string(&o->current_directory_set, newpath) ||
	       lstat(newpath, &st) == 0)
		sprintf(p, "_%d", suffix++);

	string_list_insert(&o->current_file_set, newpath);
	return newpath;
}

<<<<<<< HEAD
static void flush_buffer(int fd, const char *buf, unsigned long size)
{
	while (size > 0) {
		long ret = write_in_full(fd, buf, size);
		if (ret < 0) {
			/* Ignore epipe */
			if (errno == EPIPE)
				break;
			die_errno("merge-recursive");
		} else if (!ret) {
			die(_("merge-recursive: disk full?"));
		}
		size -= ret;
		buf += ret;
	}
}

=======
>>>>>>> e09e4024
static int dir_in_way(const char *path, int check_working_copy)
{
	int pos, pathlen = strlen(path);
	char *dirpath = xmalloc(pathlen + 2);
	struct stat st;

	strcpy(dirpath, path);
	dirpath[pathlen] = '/';
	dirpath[pathlen+1] = '\0';

	pos = cache_name_pos(dirpath, pathlen+1);

	if (pos < 0)
		pos = -1 - pos;
	if (pos < active_nr &&
	    !strncmp(dirpath, active_cache[pos]->name, pathlen+1)) {
		free(dirpath);
		return 1;
	}

	free(dirpath);
	return check_working_copy && !lstat(path, &st) && S_ISDIR(st.st_mode);
}

static int was_tracked(const char *path)
{
	int pos = cache_name_pos(path, strlen(path));

	if (pos < 0)
		pos = -1 - pos;
	while (pos < active_nr &&
	       !strcmp(path, active_cache[pos]->name)) {
		/*
		 * If stage #0, it is definitely tracked.
		 * If it has stage #2 then it was tracked
		 * before this merge started.  All other
		 * cases the path was not tracked.
		 */
		switch (ce_stage(active_cache[pos])) {
		case 0:
		case 2:
			return 1;
		}
		pos++;
	}
	return 0;
}

static int would_lose_untracked(const char *path)
{
	return !was_tracked(path) && file_exists(path);
}

static int make_room_for_path(struct merge_options *o, const char *path)
{
	int status, i;
	const char *msg = _("failed to create path '%s'%s");

	/* Unlink any D/F conflict files that are in the way */
	for (i = 0; i < o->df_conflict_file_set.nr; i++) {
		const char *df_path = o->df_conflict_file_set.items[i].string;
		size_t pathlen = strlen(path);
		size_t df_pathlen = strlen(df_path);
		if (df_pathlen < pathlen &&
		    path[df_pathlen] == '/' &&
		    strncmp(path, df_path, df_pathlen) == 0) {
			output(o, 3,
			       _("Removing %s to make room for subdirectory\n"),
			       df_path);
			unlink(df_path);
			unsorted_string_list_delete_item(&o->df_conflict_file_set,
							 i, 0);
			break;
		}
	}

	/* Make sure leading directories are created */
	status = safe_create_leading_directories_const(path);
	if (status) {
		if (status == -3) {
			/* something else exists */
			error(msg, path, _(": perhaps a D/F conflict?"));
			return -1;
		}
		die(msg, path, "");
	}

	/*
	 * Do not unlink a file in the work tree if we are not
	 * tracking it.
	 */
	if (would_lose_untracked(path))
		return error(_("refusing to lose untracked file at '%s'"),
			     path);

	/* Successful unlink is good.. */
	if (!unlink(path))
		return 0;
	/* .. and so is no existing file */
	if (errno == ENOENT)
		return 0;
	/* .. but not some other error (who really cares what?) */
	return error(msg, path, _(": perhaps a D/F conflict?"));
}

static void update_file_flags(struct merge_options *o,
			      const unsigned char *sha,
			      unsigned mode,
			      const char *path,
			      int update_cache,
			      int update_wd)
{
	if (o->call_depth)
		update_wd = 0;

	if (update_wd) {
		enum object_type type;
		void *buf;
		unsigned long size;

		if (S_ISGITLINK(mode)) {
			/*
			 * We may later decide to recursively descend into
			 * the submodule directory and update its index
			 * and/or work tree, but we do not do that now.
			 */
			update_wd = 0;
			goto update_index;
		}

		buf = read_sha1_file(sha, &type, &size);
		if (!buf)
			die(_("cannot read object %s '%s'"), sha1_to_hex(sha), path);
		if (type != OBJ_BLOB)
			die(_("blob expected for %s '%s'"), sha1_to_hex(sha), path);
		if (S_ISREG(mode)) {
			struct strbuf strbuf = STRBUF_INIT;
			if (convert_to_working_tree(path, buf, size, &strbuf)) {
				free(buf);
				size = strbuf.len;
				buf = strbuf_detach(&strbuf, NULL);
			}
		}

		if (make_room_for_path(o, path) < 0) {
			update_wd = 0;
			free(buf);
			goto update_index;
		}
		if (S_ISREG(mode) || (!has_symlinks && S_ISLNK(mode))) {
			int fd;
			if (mode & 0100)
				mode = 0777;
			else
				mode = 0666;
			fd = open(path, O_WRONLY | O_TRUNC | O_CREAT, mode);
			if (fd < 0)
<<<<<<< HEAD
				die_errno(_("failed to open '%s'"), path);
			flush_buffer(fd, buf, size);
=======
				die_errno("failed to open '%s'", path);
			write_in_full(fd, buf, size);
>>>>>>> e09e4024
			close(fd);
		} else if (S_ISLNK(mode)) {
			char *lnk = xmemdupz(buf, size);
			safe_create_leading_directories_const(path);
			unlink(path);
			if (symlink(lnk, path))
				die_errno(_("failed to symlink '%s'"), path);
			free(lnk);
		} else
			die(_("do not know what to do with %06o %s '%s'"),
			    mode, sha1_to_hex(sha), path);
		free(buf);
	}
 update_index:
	if (update_cache)
		add_cacheinfo(mode, sha, path, 0, update_wd, ADD_CACHE_OK_TO_ADD);
}

static void update_file(struct merge_options *o,
			int clean,
			const unsigned char *sha,
			unsigned mode,
			const char *path)
{
	update_file_flags(o, sha, mode, path, o->call_depth || clean, !o->call_depth);
}

/* Low level file merging, update and removal */

struct merge_file_info {
	unsigned char sha[20];
	unsigned mode;
	unsigned clean:1,
		 merge:1;
};

static int merge_3way(struct merge_options *o,
		      mmbuffer_t *result_buf,
		      const struct diff_filespec *one,
		      const struct diff_filespec *a,
		      const struct diff_filespec *b,
		      const char *branch1,
		      const char *branch2)
{
	mmfile_t orig, src1, src2;
	struct ll_merge_options ll_opts = {0};
	char *base_name, *name1, *name2;
	int merge_status;

	ll_opts.renormalize = o->renormalize;
	ll_opts.xdl_opts = o->xdl_opts;

	if (o->call_depth) {
		ll_opts.virtual_ancestor = 1;
		ll_opts.variant = 0;
	} else {
		switch (o->recursive_variant) {
		case MERGE_RECURSIVE_OURS:
			ll_opts.variant = XDL_MERGE_FAVOR_OURS;
			break;
		case MERGE_RECURSIVE_THEIRS:
			ll_opts.variant = XDL_MERGE_FAVOR_THEIRS;
			break;
		default:
			ll_opts.variant = 0;
			break;
		}
	}

	if (strcmp(a->path, b->path) ||
	    (o->ancestor != NULL && strcmp(a->path, one->path) != 0)) {
		base_name = o->ancestor == NULL ? NULL :
			xstrdup(mkpath("%s:%s", o->ancestor, one->path));
		name1 = xstrdup(mkpath("%s:%s", branch1, a->path));
		name2 = xstrdup(mkpath("%s:%s", branch2, b->path));
	} else {
		base_name = o->ancestor == NULL ? NULL :
			xstrdup(mkpath("%s", o->ancestor));
		name1 = xstrdup(mkpath("%s", branch1));
		name2 = xstrdup(mkpath("%s", branch2));
	}

	read_mmblob(&orig, one->sha1);
	read_mmblob(&src1, a->sha1);
	read_mmblob(&src2, b->sha1);

	merge_status = ll_merge(result_buf, a->path, &orig, base_name,
				&src1, name1, &src2, name2, &ll_opts);

	free(name1);
	free(name2);
	free(orig.ptr);
	free(src1.ptr);
	free(src2.ptr);
	return merge_status;
}

static struct merge_file_info merge_file_1(struct merge_options *o,
					   const struct diff_filespec *one,
					   const struct diff_filespec *a,
					   const struct diff_filespec *b,
					   const char *branch1,
					   const char *branch2)
{
	struct merge_file_info result;
	result.merge = 0;
	result.clean = 1;

	if ((S_IFMT & a->mode) != (S_IFMT & b->mode)) {
		result.clean = 0;
		if (S_ISREG(a->mode)) {
			result.mode = a->mode;
			hashcpy(result.sha, a->sha1);
		} else {
			result.mode = b->mode;
			hashcpy(result.sha, b->sha1);
		}
	} else {
		if (!sha_eq(a->sha1, one->sha1) && !sha_eq(b->sha1, one->sha1))
			result.merge = 1;

		/*
		 * Merge modes
		 */
		if (a->mode == b->mode || a->mode == one->mode)
			result.mode = b->mode;
		else {
			result.mode = a->mode;
			if (b->mode != one->mode) {
				result.clean = 0;
				result.merge = 1;
			}
		}

		if (sha_eq(a->sha1, b->sha1) || sha_eq(a->sha1, one->sha1))
			hashcpy(result.sha, b->sha1);
		else if (sha_eq(b->sha1, one->sha1))
			hashcpy(result.sha, a->sha1);
		else if (S_ISREG(a->mode)) {
			mmbuffer_t result_buf;
			int merge_status;

			merge_status = merge_3way(o, &result_buf, one, a, b,
						  branch1, branch2);

			if ((merge_status < 0) || !result_buf.ptr)
				die(_("Failed to execute internal merge"));

			if (write_sha1_file(result_buf.ptr, result_buf.size,
					    blob_type, result.sha))
				die(_("Unable to add %s to database"),
				    a->path);

			free(result_buf.ptr);
			result.clean = (merge_status == 0);
		} else if (S_ISGITLINK(a->mode)) {
			result.clean = merge_submodule(result.sha,
						       one->path, one->sha1,
						       a->sha1, b->sha1,
						       !o->call_depth);
		} else if (S_ISLNK(a->mode)) {
			hashcpy(result.sha, a->sha1);

			if (!sha_eq(a->sha1, b->sha1))
				result.clean = 0;
		} else {
			die(_("unsupported object type in the tree"));
		}
	}

	return result;
}

static struct merge_file_info
merge_file_special_markers(struct merge_options *o,
			   const struct diff_filespec *one,
			   const struct diff_filespec *a,
			   const struct diff_filespec *b,
			   const char *branch1,
			   const char *filename1,
			   const char *branch2,
			   const char *filename2)
{
	char *side1 = NULL;
	char *side2 = NULL;
	struct merge_file_info mfi;

	if (filename1) {
		side1 = xmalloc(strlen(branch1) + strlen(filename1) + 2);
		sprintf(side1, "%s:%s", branch1, filename1);
	}
	if (filename2) {
		side2 = xmalloc(strlen(branch2) + strlen(filename2) + 2);
		sprintf(side2, "%s:%s", branch2, filename2);
	}

	mfi = merge_file_1(o, one, a, b,
			   side1 ? side1 : branch1, side2 ? side2 : branch2);
	free(side1);
	free(side2);
	return mfi;
}

static struct merge_file_info merge_file(struct merge_options *o,
					 const char *path,
					 const unsigned char *o_sha, int o_mode,
					 const unsigned char *a_sha, int a_mode,
					 const unsigned char *b_sha, int b_mode,
					 const char *branch1,
					 const char *branch2)
{
	struct diff_filespec one, a, b;

	one.path = a.path = b.path = (char *)path;
	hashcpy(one.sha1, o_sha);
	one.mode = o_mode;
	hashcpy(a.sha1, a_sha);
	a.mode = a_mode;
	hashcpy(b.sha1, b_sha);
	b.mode = b_mode;
	return merge_file_1(o, &one, &a, &b, branch1, branch2);
}

static void handle_change_delete(struct merge_options *o,
				 const char *path,
				 const unsigned char *o_sha, int o_mode,
				 const unsigned char *a_sha, int a_mode,
				 const unsigned char *b_sha, int b_mode,
				 const char *change, const char *change_past)
{
	char *renamed = NULL;
	if (dir_in_way(path, !o->call_depth)) {
		renamed = unique_path(o, path, a_sha ? o->branch1 : o->branch2);
	}

	if (o->call_depth) {
		/*
		 * We cannot arbitrarily accept either a_sha or b_sha as
		 * correct; since there is no true "middle point" between
		 * them, simply reuse the base version for virtual merge base.
		 */
		remove_file_from_cache(path);
		update_file(o, 0, o_sha, o_mode, renamed ? renamed : path);
	} else if (!a_sha) {
		if (!renamed) {
			output(o, 1, _("CONFLICT (%s/delete): %s deleted in %s "
			       "and %s in %s. Version %s of %s left in tree."),
			       change, path, o->branch1, change_past,
			       o->branch2, o->branch2, path);
			update_file(o, 0, b_sha, b_mode, path);
		} else {
			output(o, 1, _("CONFLICT (%s/delete): %s deleted in %s "
			       "and %s in %s. Version %s of %s left in tree at %s."),
			       change, path, o->branch1, change_past,
			       o->branch2, o->branch2, path, renamed);
			update_file(o, 0, b_sha, b_mode, renamed);
		}
	} else {
		if (!renamed) {
			output(o, 1, _("CONFLICT (%s/delete): %s deleted in %s "
			       "and %s in %s. Version %s of %s left in tree."),
			       change, path, o->branch2, change_past,
			       o->branch1, o->branch1, path);
		} else {
			output(o, 1, _("CONFLICT (%s/delete): %s deleted in %s "
			       "and %s in %s. Version %s of %s left in tree at %s."),
			       change, path, o->branch2, change_past,
			       o->branch1, o->branch1, path, renamed);
			update_file(o, 0, a_sha, a_mode, renamed);
		}
		/*
		 * No need to call update_file() on path when !renamed, since
		 * that would needlessly touch path.  We could call
		 * update_file_flags() with update_cache=0 and update_wd=0,
		 * but that's a no-op.
		 */
	}
	free(renamed);
}

static void conflict_rename_delete(struct merge_options *o,
				   struct diff_filepair *pair,
				   const char *rename_branch,
				   const char *other_branch)
{
	const struct diff_filespec *orig = pair->one;
	const struct diff_filespec *dest = pair->two;
	const unsigned char *a_sha = NULL;
	const unsigned char *b_sha = NULL;
	int a_mode = 0;
	int b_mode = 0;

	if (rename_branch == o->branch1) {
		a_sha = dest->sha1;
		a_mode = dest->mode;
	} else {
		b_sha = dest->sha1;
		b_mode = dest->mode;
	}

	handle_change_delete(o,
			     o->call_depth ? orig->path : dest->path,
			     orig->sha1, orig->mode,
			     a_sha, a_mode,
			     b_sha, b_mode,
			     _("rename"), _("renamed"));

	if (o->call_depth) {
		remove_file_from_cache(dest->path);
	} else {
		update_stages(dest->path, NULL,
			      rename_branch == o->branch1 ? dest : NULL,
			      rename_branch == o->branch1 ? NULL : dest);
	}

}

static struct diff_filespec *filespec_from_entry(struct diff_filespec *target,
						 struct stage_data *entry,
						 int stage)
{
	unsigned char *sha = entry->stages[stage].sha;
	unsigned mode = entry->stages[stage].mode;
	if (mode == 0 || is_null_sha1(sha))
		return NULL;
	hashcpy(target->sha1, sha);
	target->mode = mode;
	return target;
}

static void handle_file(struct merge_options *o,
			struct diff_filespec *rename,
			int stage,
			struct rename_conflict_info *ci)
{
	char *dst_name = rename->path;
	struct stage_data *dst_entry;
	const char *cur_branch, *other_branch;
	struct diff_filespec other;
	struct diff_filespec *add;

	if (stage == 2) {
		dst_entry = ci->dst_entry1;
		cur_branch = ci->branch1;
		other_branch = ci->branch2;
	} else {
		dst_entry = ci->dst_entry2;
		cur_branch = ci->branch2;
		other_branch = ci->branch1;
	}

	add = filespec_from_entry(&other, dst_entry, stage ^ 1);
	if (add) {
		char *add_name = unique_path(o, rename->path, other_branch);
		update_file(o, 0, add->sha1, add->mode, add_name);

		remove_file(o, 0, rename->path, 0);
		dst_name = unique_path(o, rename->path, cur_branch);
	} else {
		if (dir_in_way(rename->path, !o->call_depth)) {
			dst_name = unique_path(o, rename->path, cur_branch);
			output(o, 1, _("%s is a directory in %s adding as %s instead"),
			       rename->path, other_branch, dst_name);
		}
	}
	update_file(o, 0, rename->sha1, rename->mode, dst_name);
	if (stage == 2)
		update_stages(rename->path, NULL, rename, add);
	else
		update_stages(rename->path, NULL, add, rename);

	if (dst_name != rename->path)
		free(dst_name);
}

static void conflict_rename_rename_1to2(struct merge_options *o,
					struct rename_conflict_info *ci)
{
	/* One file was renamed in both branches, but to different names. */
	struct diff_filespec *one = ci->pair1->one;
	struct diff_filespec *a = ci->pair1->two;
	struct diff_filespec *b = ci->pair2->two;

	output(o, 1, _("CONFLICT (rename/rename): "
	       "Rename \"%s\"->\"%s\" in branch \"%s\" "
	       "rename \"%s\"->\"%s\" in \"%s\"%s"),
	       one->path, a->path, ci->branch1,
	       one->path, b->path, ci->branch2,
	       o->call_depth ? _(" (left unresolved)") : "");
	if (o->call_depth) {
		struct merge_file_info mfi;
		struct diff_filespec other;
		struct diff_filespec *add;
		mfi = merge_file(o, one->path,
				 one->sha1, one->mode,
				 a->sha1, a->mode,
				 b->sha1, b->mode,
				 ci->branch1, ci->branch2);
		/*
		 * FIXME: For rename/add-source conflicts (if we could detect
		 * such), this is wrong.  We should instead find a unique
		 * pathname and then either rename the add-source file to that
		 * unique path, or use that unique path instead of src here.
		 */
		update_file(o, 0, mfi.sha, mfi.mode, one->path);

		/*
		 * Above, we put the merged content at the merge-base's
		 * path.  Now we usually need to delete both a->path and
		 * b->path.  However, the rename on each side of the merge
		 * could also be involved in a rename/add conflict.  In
		 * such cases, we should keep the added file around,
		 * resolving the conflict at that path in its favor.
		 */
		add = filespec_from_entry(&other, ci->dst_entry1, 2 ^ 1);
		if (add)
			update_file(o, 0, add->sha1, add->mode, a->path);
		else
			remove_file_from_cache(a->path);
		add = filespec_from_entry(&other, ci->dst_entry2, 3 ^ 1);
		if (add)
			update_file(o, 0, add->sha1, add->mode, b->path);
		else
			remove_file_from_cache(b->path);
	} else {
		handle_file(o, a, 2, ci);
		handle_file(o, b, 3, ci);
	}
}

static void conflict_rename_rename_2to1(struct merge_options *o,
					struct rename_conflict_info *ci)
{
	/* Two files, a & b, were renamed to the same thing, c. */
	struct diff_filespec *a = ci->pair1->one;
	struct diff_filespec *b = ci->pair2->one;
	struct diff_filespec *c1 = ci->pair1->two;
	struct diff_filespec *c2 = ci->pair2->two;
	char *path = c1->path; /* == c2->path */
	struct merge_file_info mfi_c1;
	struct merge_file_info mfi_c2;

	output(o, 1, _("CONFLICT (rename/rename): "
	       "Rename %s->%s in %s. "
	       "Rename %s->%s in %s"),
	       a->path, c1->path, ci->branch1,
	       b->path, c2->path, ci->branch2);

	remove_file(o, 1, a->path, would_lose_untracked(a->path));
	remove_file(o, 1, b->path, would_lose_untracked(b->path));

	mfi_c1 = merge_file_special_markers(o, a, c1, &ci->ren1_other,
					    o->branch1, c1->path,
					    o->branch2, ci->ren1_other.path);
	mfi_c2 = merge_file_special_markers(o, b, &ci->ren2_other, c2,
					    o->branch1, ci->ren2_other.path,
					    o->branch2, c2->path);

	if (o->call_depth) {
		/*
		 * If mfi_c1.clean && mfi_c2.clean, then it might make
		 * sense to do a two-way merge of those results.  But, I
		 * think in all cases, it makes sense to have the virtual
		 * merge base just undo the renames; they can be detected
		 * again later for the non-recursive merge.
		 */
		remove_file(o, 0, path, 0);
		update_file(o, 0, mfi_c1.sha, mfi_c1.mode, a->path);
		update_file(o, 0, mfi_c2.sha, mfi_c2.mode, b->path);
	} else {
		char *new_path1 = unique_path(o, path, ci->branch1);
		char *new_path2 = unique_path(o, path, ci->branch2);
		output(o, 1, _("Renaming %s to %s and %s to %s instead"),
		       a->path, new_path1, b->path, new_path2);
		remove_file(o, 0, path, 0);
		update_file(o, 0, mfi_c1.sha, mfi_c1.mode, new_path1);
		update_file(o, 0, mfi_c2.sha, mfi_c2.mode, new_path2);
		free(new_path2);
		free(new_path1);
	}
}

static int process_renames(struct merge_options *o,
			   struct string_list *a_renames,
			   struct string_list *b_renames)
{
	int clean_merge = 1, i, j;
	struct string_list a_by_dst = STRING_LIST_INIT_NODUP;
	struct string_list b_by_dst = STRING_LIST_INIT_NODUP;
	const struct rename *sre;

	for (i = 0; i < a_renames->nr; i++) {
		sre = a_renames->items[i].util;
		string_list_insert(&a_by_dst, sre->pair->two->path)->util
			= (void *)sre;
	}
	for (i = 0; i < b_renames->nr; i++) {
		sre = b_renames->items[i].util;
		string_list_insert(&b_by_dst, sre->pair->two->path)->util
			= (void *)sre;
	}

	for (i = 0, j = 0; i < a_renames->nr || j < b_renames->nr;) {
		struct string_list *renames1, *renames2Dst;
		struct rename *ren1 = NULL, *ren2 = NULL;
		const char *branch1, *branch2;
		const char *ren1_src, *ren1_dst;
		struct string_list_item *lookup;

		if (i >= a_renames->nr) {
			ren2 = b_renames->items[j++].util;
		} else if (j >= b_renames->nr) {
			ren1 = a_renames->items[i++].util;
		} else {
			int compare = strcmp(a_renames->items[i].string,
					     b_renames->items[j].string);
			if (compare <= 0)
				ren1 = a_renames->items[i++].util;
			if (compare >= 0)
				ren2 = b_renames->items[j++].util;
		}

		/* TODO: refactor, so that 1/2 are not needed */
		if (ren1) {
			renames1 = a_renames;
			renames2Dst = &b_by_dst;
			branch1 = o->branch1;
			branch2 = o->branch2;
		} else {
			struct rename *tmp;
			renames1 = b_renames;
			renames2Dst = &a_by_dst;
			branch1 = o->branch2;
			branch2 = o->branch1;
			tmp = ren2;
			ren2 = ren1;
			ren1 = tmp;
		}

		if (ren1->processed)
			continue;
		ren1->processed = 1;
		ren1->dst_entry->processed = 1;
		/* BUG: We should only mark src_entry as processed if we
		 * are not dealing with a rename + add-source case.
		 */
		ren1->src_entry->processed = 1;

		ren1_src = ren1->pair->one->path;
		ren1_dst = ren1->pair->two->path;

		if (ren2) {
			/* One file renamed on both sides */
			const char *ren2_src = ren2->pair->one->path;
			const char *ren2_dst = ren2->pair->two->path;
			enum rename_type rename_type;
			if (strcmp(ren1_src, ren2_src) != 0)
				die("ren1_src != ren2_src");
			ren2->dst_entry->processed = 1;
			ren2->processed = 1;
			if (strcmp(ren1_dst, ren2_dst) != 0) {
				rename_type = RENAME_ONE_FILE_TO_TWO;
				clean_merge = 0;
			} else {
				rename_type = RENAME_ONE_FILE_TO_ONE;
				/* BUG: We should only remove ren1_src in
				 * the base stage (think of rename +
				 * add-source cases).
				 */
				remove_file(o, 1, ren1_src, 1);
				update_entry(ren1->dst_entry,
					     ren1->pair->one,
					     ren1->pair->two,
					     ren2->pair->two);
			}
			setup_rename_conflict_info(rename_type,
						   ren1->pair,
						   ren2->pair,
						   branch1,
						   branch2,
						   ren1->dst_entry,
						   ren2->dst_entry,
						   o,
						   NULL,
						   NULL);
		} else if ((lookup = string_list_lookup(renames2Dst, ren1_dst))) {
			/* Two different files renamed to the same thing */
			char *ren2_dst;
			ren2 = lookup->util;
			ren2_dst = ren2->pair->two->path;
			if (strcmp(ren1_dst, ren2_dst) != 0)
				die("ren1_dst != ren2_dst");

			clean_merge = 0;
			ren2->processed = 1;
			/*
			 * BUG: We should only mark src_entry as processed
			 * if we are not dealing with a rename + add-source
			 * case.
			 */
			ren2->src_entry->processed = 1;

			setup_rename_conflict_info(RENAME_TWO_FILES_TO_ONE,
						   ren1->pair,
						   ren2->pair,
						   branch1,
						   branch2,
						   ren1->dst_entry,
						   ren2->dst_entry,
						   o,
						   ren1->src_entry,
						   ren2->src_entry);

		} else {
			/* Renamed in 1, maybe changed in 2 */
			/* we only use sha1 and mode of these */
			struct diff_filespec src_other, dst_other;
			int try_merge;

			/*
			 * unpack_trees loads entries from common-commit
			 * into stage 1, from head-commit into stage 2, and
			 * from merge-commit into stage 3.  We keep track
			 * of which side corresponds to the rename.
			 */
			int renamed_stage = a_renames == renames1 ? 2 : 3;
			int other_stage =   a_renames == renames1 ? 3 : 2;

			/* BUG: We should only remove ren1_src in the base
			 * stage and in other_stage (think of rename +
			 * add-source case).
			 */
			remove_file(o, 1, ren1_src,
				    renamed_stage == 2 || !was_tracked(ren1_src));

			hashcpy(src_other.sha1, ren1->src_entry->stages[other_stage].sha);
			src_other.mode = ren1->src_entry->stages[other_stage].mode;
			hashcpy(dst_other.sha1, ren1->dst_entry->stages[other_stage].sha);
			dst_other.mode = ren1->dst_entry->stages[other_stage].mode;
			try_merge = 0;

			if (sha_eq(src_other.sha1, null_sha1)) {
				setup_rename_conflict_info(RENAME_DELETE,
							   ren1->pair,
							   NULL,
							   branch1,
							   branch2,
							   ren1->dst_entry,
							   NULL,
							   o,
							   NULL,
							   NULL);
			} else if ((dst_other.mode == ren1->pair->two->mode) &&
				   sha_eq(dst_other.sha1, ren1->pair->two->sha1)) {
				/*
				 * Added file on the other side identical to
				 * the file being renamed: clean merge.
				 * Also, there is no need to overwrite the
				 * file already in the working copy, so call
				 * update_file_flags() instead of
				 * update_file().
				 */
				update_file_flags(o,
						  ren1->pair->two->sha1,
						  ren1->pair->two->mode,
						  ren1_dst,
						  1, /* update_cache */
						  0  /* update_wd    */);
			} else if (!sha_eq(dst_other.sha1, null_sha1)) {
				clean_merge = 0;
				try_merge = 1;
				output(o, 1, _("CONFLICT (rename/add): Rename %s->%s in %s. "
				       "%s added in %s"),
				       ren1_src, ren1_dst, branch1,
				       ren1_dst, branch2);
				if (o->call_depth) {
					struct merge_file_info mfi;
					mfi = merge_file(o, ren1_dst, null_sha1, 0,
							 ren1->pair->two->sha1, ren1->pair->two->mode,
							 dst_other.sha1, dst_other.mode,
							 branch1, branch2);
					output(o, 1, _("Adding merged %s"), ren1_dst);
					update_file(o, 0, mfi.sha, mfi.mode, ren1_dst);
					try_merge = 0;
				} else {
					char *new_path = unique_path(o, ren1_dst, branch2);
					output(o, 1, _("Adding as %s instead"), new_path);
					update_file(o, 0, dst_other.sha1, dst_other.mode, new_path);
					free(new_path);
				}
			} else
				try_merge = 1;

			if (try_merge) {
				struct diff_filespec *one, *a, *b;
				src_other.path = (char *)ren1_src;

				one = ren1->pair->one;
				if (a_renames == renames1) {
					a = ren1->pair->two;
					b = &src_other;
				} else {
					b = ren1->pair->two;
					a = &src_other;
				}
				update_entry(ren1->dst_entry, one, a, b);
				setup_rename_conflict_info(RENAME_NORMAL,
							   ren1->pair,
							   NULL,
							   branch1,
							   NULL,
							   ren1->dst_entry,
							   NULL,
							   o,
							   NULL,
							   NULL);
			}
		}
	}
	string_list_clear(&a_by_dst, 0);
	string_list_clear(&b_by_dst, 0);

	return clean_merge;
}

static unsigned char *stage_sha(const unsigned char *sha, unsigned mode)
{
	return (is_null_sha1(sha) || mode == 0) ? NULL: (unsigned char *)sha;
}

static int read_sha1_strbuf(const unsigned char *sha1, struct strbuf *dst)
{
	void *buf;
	enum object_type type;
	unsigned long size;
	buf = read_sha1_file(sha1, &type, &size);
	if (!buf)
		return error(_("cannot read object %s"), sha1_to_hex(sha1));
	if (type != OBJ_BLOB) {
		free(buf);
		return error(_("object %s is not a blob"), sha1_to_hex(sha1));
	}
	strbuf_attach(dst, buf, size, size + 1);
	return 0;
}

static int blob_unchanged(const unsigned char *o_sha,
			  const unsigned char *a_sha,
			  int renormalize, const char *path)
{
	struct strbuf o = STRBUF_INIT;
	struct strbuf a = STRBUF_INIT;
	int ret = 0; /* assume changed for safety */

	if (sha_eq(o_sha, a_sha))
		return 1;
	if (!renormalize)
		return 0;

	assert(o_sha && a_sha);
	if (read_sha1_strbuf(o_sha, &o) || read_sha1_strbuf(a_sha, &a))
		goto error_return;
	/*
	 * Note: binary | is used so that both renormalizations are
	 * performed.  Comparison can be skipped if both files are
	 * unchanged since their sha1s have already been compared.
	 */
	if (renormalize_buffer(path, o.buf, o.len, &o) |
	    renormalize_buffer(path, a.buf, o.len, &a))
		ret = (o.len == a.len && !memcmp(o.buf, a.buf, o.len));

error_return:
	strbuf_release(&o);
	strbuf_release(&a);
	return ret;
}

static void handle_modify_delete(struct merge_options *o,
				 const char *path,
				 unsigned char *o_sha, int o_mode,
				 unsigned char *a_sha, int a_mode,
				 unsigned char *b_sha, int b_mode)
{
	handle_change_delete(o,
			     path,
			     o_sha, o_mode,
			     a_sha, a_mode,
			     b_sha, b_mode,
			     _("modify"), _("modified"));
}

static int merge_content(struct merge_options *o,
			 const char *path,
			 unsigned char *o_sha, int o_mode,
			 unsigned char *a_sha, int a_mode,
			 unsigned char *b_sha, int b_mode,
			 struct rename_conflict_info *rename_conflict_info)
{
	const char *reason = _("content");
	const char *path1 = NULL, *path2 = NULL;
	struct merge_file_info mfi;
	struct diff_filespec one, a, b;
	unsigned df_conflict_remains = 0;

	if (!o_sha) {
		reason = _("add/add");
		o_sha = (unsigned char *)null_sha1;
	}
	one.path = a.path = b.path = (char *)path;
	hashcpy(one.sha1, o_sha);
	one.mode = o_mode;
	hashcpy(a.sha1, a_sha);
	a.mode = a_mode;
	hashcpy(b.sha1, b_sha);
	b.mode = b_mode;

	if (rename_conflict_info) {
		struct diff_filepair *pair1 = rename_conflict_info->pair1;

		path1 = (o->branch1 == rename_conflict_info->branch1) ?
			pair1->two->path : pair1->one->path;
		/* If rename_conflict_info->pair2 != NULL, we are in
		 * RENAME_ONE_FILE_TO_ONE case.  Otherwise, we have a
		 * normal rename.
		 */
		path2 = (rename_conflict_info->pair2 ||
			 o->branch2 == rename_conflict_info->branch1) ?
			pair1->two->path : pair1->one->path;

		if (dir_in_way(path, !o->call_depth))
			df_conflict_remains = 1;
	}
	mfi = merge_file_special_markers(o, &one, &a, &b,
					 o->branch1, path1,
					 o->branch2, path2);

	if (mfi.clean && !df_conflict_remains &&
	    sha_eq(mfi.sha, a_sha) && mfi.mode == a_mode) {
		int path_renamed_outside_HEAD;
		output(o, 3, _("Skipped %s (merged same as existing)"), path);
		/*
		 * The content merge resulted in the same file contents we
		 * already had.  We can return early if those file contents
		 * are recorded at the correct path (which may not be true
		 * if the merge involves a rename).
		 */
		path_renamed_outside_HEAD = !path2 || !strcmp(path, path2);
		if (!path_renamed_outside_HEAD) {
			add_cacheinfo(mfi.mode, mfi.sha, path,
				      0, (!o->call_depth), 0);
			return mfi.clean;
		}
	} else
		output(o, 2, _("Auto-merging %s"), path);

	if (!mfi.clean) {
		if (S_ISGITLINK(mfi.mode))
			reason = _("submodule");
		output(o, 1, _("CONFLICT (%s): Merge conflict in %s"),
				reason, path);
		if (rename_conflict_info && !df_conflict_remains)
			update_stages(path, &one, &a, &b);
	}

	if (df_conflict_remains) {
		char *new_path;
		if (o->call_depth) {
			remove_file_from_cache(path);
		} else {
			if (!mfi.clean)
				update_stages(path, &one, &a, &b);
			else {
				int file_from_stage2 = was_tracked(path);
				struct diff_filespec merged;
				hashcpy(merged.sha1, mfi.sha);
				merged.mode = mfi.mode;

				update_stages(path, NULL,
					      file_from_stage2 ? &merged : NULL,
					      file_from_stage2 ? NULL : &merged);
			}

		}
		new_path = unique_path(o, path, rename_conflict_info->branch1);
		output(o, 1, _("Adding as %s instead"), new_path);
		update_file(o, 0, mfi.sha, mfi.mode, new_path);
		free(new_path);
		mfi.clean = 0;
	} else {
		update_file(o, mfi.clean, mfi.sha, mfi.mode, path);
	}
	return mfi.clean;

}

/* Per entry merge function */
static int process_entry(struct merge_options *o,
			 const char *path, struct stage_data *entry)
{
	/*
	printf("processing entry, clean cache: %s\n", index_only ? "yes": "no");
	print_index_entry("\tpath: ", entry);
	*/
	int clean_merge = 1;
	int normalize = o->renormalize;
	unsigned o_mode = entry->stages[1].mode;
	unsigned a_mode = entry->stages[2].mode;
	unsigned b_mode = entry->stages[3].mode;
	unsigned char *o_sha = stage_sha(entry->stages[1].sha, o_mode);
	unsigned char *a_sha = stage_sha(entry->stages[2].sha, a_mode);
	unsigned char *b_sha = stage_sha(entry->stages[3].sha, b_mode);

	entry->processed = 1;
	if (entry->rename_conflict_info) {
		struct rename_conflict_info *conflict_info = entry->rename_conflict_info;
		switch (conflict_info->rename_type) {
		case RENAME_NORMAL:
		case RENAME_ONE_FILE_TO_ONE:
			clean_merge = merge_content(o, path,
						    o_sha, o_mode, a_sha, a_mode, b_sha, b_mode,
						    conflict_info);
			break;
		case RENAME_DELETE:
			clean_merge = 0;
			conflict_rename_delete(o, conflict_info->pair1,
					       conflict_info->branch1,
					       conflict_info->branch2);
			break;
		case RENAME_ONE_FILE_TO_TWO:
			clean_merge = 0;
			conflict_rename_rename_1to2(o, conflict_info);
			break;
		case RENAME_TWO_FILES_TO_ONE:
			clean_merge = 0;
			conflict_rename_rename_2to1(o, conflict_info);
			break;
		default:
			entry->processed = 0;
			break;
		}
	} else if (o_sha && (!a_sha || !b_sha)) {
		/* Case A: Deleted in one */
		if ((!a_sha && !b_sha) ||
		    (!b_sha && blob_unchanged(o_sha, a_sha, normalize, path)) ||
		    (!a_sha && blob_unchanged(o_sha, b_sha, normalize, path))) {
			/* Deleted in both or deleted in one and
			 * unchanged in the other */
			if (a_sha)
				output(o, 2, _("Removing %s"), path);
			/* do not touch working file if it did not exist */
			remove_file(o, 1, path, !a_sha);
		} else {
			/* Modify/delete; deleted side may have put a directory in the way */
			clean_merge = 0;
			handle_modify_delete(o, path, o_sha, o_mode,
					     a_sha, a_mode, b_sha, b_mode);
		}
	} else if ((!o_sha && a_sha && !b_sha) ||
		   (!o_sha && !a_sha && b_sha)) {
		/* Case B: Added in one. */
		/* [nothing|directory] -> ([nothing|directory], file) */

		const char *add_branch;
		const char *other_branch;
		unsigned mode;
		const unsigned char *sha;
		const char *conf;

		if (a_sha) {
			add_branch = o->branch1;
			other_branch = o->branch2;
			mode = a_mode;
			sha = a_sha;
			conf = _("file/directory");
		} else {
			add_branch = o->branch2;
			other_branch = o->branch1;
			mode = b_mode;
			sha = b_sha;
			conf = _("directory/file");
		}
		if (dir_in_way(path, !o->call_depth)) {
			char *new_path = unique_path(o, path, add_branch);
			clean_merge = 0;
			output(o, 1, _("CONFLICT (%s): There is a directory with name %s in %s. "
			       "Adding %s as %s"),
			       conf, path, other_branch, path, new_path);
			if (o->call_depth)
				remove_file_from_cache(path);
			update_file(o, 0, sha, mode, new_path);
			if (o->call_depth)
				remove_file_from_cache(path);
			free(new_path);
		} else {
			output(o, 2, _("Adding %s"), path);
			/* do not overwrite file if already present */
			update_file_flags(o, sha, mode, path, 1, !a_sha);
		}
	} else if (a_sha && b_sha) {
		/* Case C: Added in both (check for same permissions) and */
		/* case D: Modified in both, but differently. */
		clean_merge = merge_content(o, path,
					    o_sha, o_mode, a_sha, a_mode, b_sha, b_mode,
					    NULL);
	} else if (!o_sha && !a_sha && !b_sha) {
		/*
		 * this entry was deleted altogether. a_mode == 0 means
		 * we had that path and want to actively remove it.
		 */
		remove_file(o, 1, path, !a_mode);
	} else
		die(_("Fatal merge failure, shouldn't happen."));

	return clean_merge;
}

int merge_trees(struct merge_options *o,
		struct tree *head,
		struct tree *merge,
		struct tree *common,
		struct tree **result)
{
	int code, clean;

	if (o->subtree_shift) {
		merge = shift_tree_object(head, merge, o->subtree_shift);
		common = shift_tree_object(head, common, o->subtree_shift);
	}

	if (sha_eq(common->object.sha1, merge->object.sha1)) {
		output(o, 0, _("Already up-to-date!"));
		*result = head;
		return 1;
	}

	code = git_merge_trees(o->call_depth, common, head, merge);

	if (code != 0) {
		if (show(o, 4) || o->call_depth)
			die(_("merging of trees %s and %s failed"),
			    sha1_to_hex(head->object.sha1),
			    sha1_to_hex(merge->object.sha1));
		else
			exit(128);
	}

	if (unmerged_cache()) {
		struct string_list *entries, *re_head, *re_merge;
		int i;
		string_list_clear(&o->current_file_set, 1);
		string_list_clear(&o->current_directory_set, 1);
		get_files_dirs(o, head);
		get_files_dirs(o, merge);

		entries = get_unmerged();
		record_df_conflict_files(o, entries);
		re_head  = get_renames(o, head, common, head, merge, entries);
		re_merge = get_renames(o, merge, common, head, merge, entries);
		clean = process_renames(o, re_head, re_merge);
		for (i = entries->nr-1; 0 <= i; i--) {
			const char *path = entries->items[i].string;
			struct stage_data *e = entries->items[i].util;
			if (!e->processed
				&& !process_entry(o, path, e))
				clean = 0;
		}
		for (i = 0; i < entries->nr; i++) {
			struct stage_data *e = entries->items[i].util;
			if (!e->processed)
				die(_("Unprocessed path??? %s"),
				    entries->items[i].string);
		}

		string_list_clear(re_merge, 0);
		string_list_clear(re_head, 0);
		string_list_clear(entries, 1);

	}
	else
		clean = 1;

	if (o->call_depth)
		*result = write_tree_from_memory(o);

	return clean;
}

static struct commit_list *reverse_commit_list(struct commit_list *list)
{
	struct commit_list *next = NULL, *current, *backup;
	for (current = list; current; current = backup) {
		backup = current->next;
		current->next = next;
		next = current;
	}
	return next;
}

/*
 * Merge the commits h1 and h2, return the resulting virtual
 * commit object and a flag indicating the cleanness of the merge.
 */
int merge_recursive(struct merge_options *o,
		    struct commit *h1,
		    struct commit *h2,
		    struct commit_list *ca,
		    struct commit **result)
{
	struct commit_list *iter;
	struct commit *merged_common_ancestors;
	struct tree *mrtree = mrtree;
	int clean;

	if (show(o, 4)) {
		output(o, 4, _("Merging:"));
		output_commit_title(o, h1);
		output_commit_title(o, h2);
	}

	if (!ca) {
		ca = get_merge_bases(h1, h2, 1);
		ca = reverse_commit_list(ca);
	}

	if (show(o, 5)) {
		unsigned cnt = commit_list_count(ca);

		output(o, 5, Q_("found %u common ancestor:",
				"found %u common ancestors:", cnt), cnt);
		for (iter = ca; iter; iter = iter->next)
			output_commit_title(o, iter->item);
	}

	merged_common_ancestors = pop_commit(&ca);
	if (merged_common_ancestors == NULL) {
		/* if there is no common ancestor, use an empty tree */
		struct tree *tree;

		tree = lookup_tree(EMPTY_TREE_SHA1_BIN);
		merged_common_ancestors = make_virtual_commit(tree, "ancestor");
	}

	for (iter = ca; iter; iter = iter->next) {
		const char *saved_b1, *saved_b2;
		o->call_depth++;
		/*
		 * When the merge fails, the result contains files
		 * with conflict markers. The cleanness flag is
		 * ignored, it was never actually used, as result of
		 * merge_trees has always overwritten it: the committed
		 * "conflicts" were already resolved.
		 */
		discard_cache();
		saved_b1 = o->branch1;
		saved_b2 = o->branch2;
		o->branch1 = "Temporary merge branch 1";
		o->branch2 = "Temporary merge branch 2";
		merge_recursive(o, merged_common_ancestors, iter->item,
				NULL, &merged_common_ancestors);
		o->branch1 = saved_b1;
		o->branch2 = saved_b2;
		o->call_depth--;

		if (!merged_common_ancestors)
			die(_("merge returned no commit"));
	}

	discard_cache();
	if (!o->call_depth)
		read_cache();

	o->ancestor = "merged common ancestors";
	clean = merge_trees(o, h1->tree, h2->tree, merged_common_ancestors->tree,
			    &mrtree);

	if (o->call_depth) {
		*result = make_virtual_commit(mrtree, "merged tree");
		commit_list_insert(h1, &(*result)->parents);
		commit_list_insert(h2, &(*result)->parents->next);
	}
	flush_output(o);
	if (show(o, 2))
		diff_warn_rename_limit("merge.renamelimit",
				       o->needed_rename_limit, 0);
	return clean;
}

static struct commit *get_ref(const unsigned char *sha1, const char *name)
{
	struct object *object;

	object = deref_tag(parse_object(sha1), name, strlen(name));
	if (!object)
		return NULL;
	if (object->type == OBJ_TREE)
		return make_virtual_commit((struct tree*)object, name);
	if (object->type != OBJ_COMMIT)
		return NULL;
	if (parse_commit((struct commit *)object))
		return NULL;
	return (struct commit *)object;
}

int merge_recursive_generic(struct merge_options *o,
			    const unsigned char *head,
			    const unsigned char *merge,
			    int num_base_list,
			    const unsigned char **base_list,
			    struct commit **result)
{
	int clean, index_fd;
	struct lock_file *lock = xcalloc(1, sizeof(struct lock_file));
	struct commit *head_commit = get_ref(head, o->branch1);
	struct commit *next_commit = get_ref(merge, o->branch2);
	struct commit_list *ca = NULL;

	if (base_list) {
		int i;
		for (i = 0; i < num_base_list; ++i) {
			struct commit *base;
			if (!(base = get_ref(base_list[i], sha1_to_hex(base_list[i]))))
				return error(_("Could not parse object '%s'"),
					sha1_to_hex(base_list[i]));
			commit_list_insert(base, &ca);
		}
	}

	index_fd = hold_locked_index(lock, 1);
	clean = merge_recursive(o, head_commit, next_commit, ca,
			result);
	if (active_cache_changed &&
			(write_cache(index_fd, active_cache, active_nr) ||
			 commit_locked_index(lock)))
		return error(_("Unable to write index."));

	return clean ? 0 : 1;
}

static int merge_recursive_config(const char *var, const char *value, void *cb)
{
	struct merge_options *o = cb;
	if (!strcmp(var, "merge.verbosity")) {
		o->verbosity = git_config_int(var, value);
		return 0;
	}
	if (!strcmp(var, "diff.renamelimit")) {
		o->diff_rename_limit = git_config_int(var, value);
		return 0;
	}
	if (!strcmp(var, "merge.renamelimit")) {
		o->merge_rename_limit = git_config_int(var, value);
		return 0;
	}
	return git_xmerge_config(var, value, cb);
}

void init_merge_options(struct merge_options *o)
{
	memset(o, 0, sizeof(struct merge_options));
	o->verbosity = 2;
	o->buffer_output = 1;
	o->diff_rename_limit = -1;
	o->merge_rename_limit = -1;
	o->renormalize = 0;
	git_config(merge_recursive_config, o);
	if (getenv("GIT_MERGE_VERBOSITY"))
		o->verbosity =
			strtol(getenv("GIT_MERGE_VERBOSITY"), NULL, 10);
	if (o->verbosity >= 5)
		o->buffer_output = 0;
	strbuf_init(&o->obuf, 0);
	memset(&o->current_file_set, 0, sizeof(struct string_list));
	o->current_file_set.strdup_strings = 1;
	memset(&o->current_directory_set, 0, sizeof(struct string_list));
	o->current_directory_set.strdup_strings = 1;
	memset(&o->df_conflict_file_set, 0, sizeof(struct string_list));
	o->df_conflict_file_set.strdup_strings = 1;
}

int parse_merge_opt(struct merge_options *o, const char *s)
{
	if (!s || !*s)
		return -1;
	if (!strcmp(s, "ours"))
		o->recursive_variant = MERGE_RECURSIVE_OURS;
	else if (!strcmp(s, "theirs"))
		o->recursive_variant = MERGE_RECURSIVE_THEIRS;
	else if (!strcmp(s, "subtree"))
		o->subtree_shift = "";
	else if (!prefixcmp(s, "subtree="))
		o->subtree_shift = s + strlen("subtree=");
	else if (!strcmp(s, "patience"))
		o->xdl_opts = DIFF_WITH_ALG(o, PATIENCE_DIFF);
	else if (!strcmp(s, "histogram"))
		o->xdl_opts = DIFF_WITH_ALG(o, HISTOGRAM_DIFF);
	else if (!strcmp(s, "ignore-space-change"))
		o->xdl_opts |= XDF_IGNORE_WHITESPACE_CHANGE;
	else if (!strcmp(s, "ignore-all-space"))
		o->xdl_opts |= XDF_IGNORE_WHITESPACE;
	else if (!strcmp(s, "ignore-space-at-eol"))
		o->xdl_opts |= XDF_IGNORE_WHITESPACE_AT_EOL;
	else if (!strcmp(s, "renormalize"))
		o->renormalize = 1;
	else if (!strcmp(s, "no-renormalize"))
		o->renormalize = 0;
	else if (!prefixcmp(s, "rename-threshold=")) {
		const char *score = s + strlen("rename-threshold=");
		if ((o->rename_score = parse_rename_score(&score)) == -1 || *score != 0)
			return -1;
	}
	else
		return -1;
	return 0;
}<|MERGE_RESOLUTION|>--- conflicted
+++ resolved
@@ -493,12 +493,7 @@
 	opts.rename_score = o->rename_score;
 	opts.show_rename_progress = o->show_rename_progress;
 	opts.output_format = DIFF_FORMAT_NO_OUTPUT;
-<<<<<<< HEAD
-	if (diff_setup_done(&opts) < 0)
-		die(_("diff setup failed"));
-=======
 	diff_setup_done(&opts);
->>>>>>> e09e4024
 	diff_tree_sha1(o_tree->object.sha1, tree->object.sha1, "", &opts);
 	diffcore_std(&opts);
 	if (opts.needed_rename_limit > o->needed_rename_limit)
@@ -618,26 +613,6 @@
 	return newpath;
 }
 
-<<<<<<< HEAD
-static void flush_buffer(int fd, const char *buf, unsigned long size)
-{
-	while (size > 0) {
-		long ret = write_in_full(fd, buf, size);
-		if (ret < 0) {
-			/* Ignore epipe */
-			if (errno == EPIPE)
-				break;
-			die_errno("merge-recursive");
-		} else if (!ret) {
-			die(_("merge-recursive: disk full?"));
-		}
-		size -= ret;
-		buf += ret;
-	}
-}
-
-=======
->>>>>>> e09e4024
 static int dir_in_way(const char *path, int check_working_copy)
 {
 	int pos, pathlen = strlen(path);
@@ -795,13 +770,8 @@
 				mode = 0666;
 			fd = open(path, O_WRONLY | O_TRUNC | O_CREAT, mode);
 			if (fd < 0)
-<<<<<<< HEAD
 				die_errno(_("failed to open '%s'"), path);
-			flush_buffer(fd, buf, size);
-=======
-				die_errno("failed to open '%s'", path);
 			write_in_full(fd, buf, size);
->>>>>>> e09e4024
 			close(fd);
 		} else if (S_ISLNK(mode)) {
 			char *lnk = xmemdupz(buf, size);
