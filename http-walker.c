#include "cache.h"
#include "commit.h"
#include "pack.h"
#include "walker.h"
#include "http.h"

#define PREV_BUF_SIZE 4096
#define RANGE_HEADER_SIZE 30

struct alt_base
{
	char *base;
	int got_indices;
	struct packed_git *packs;
	struct alt_base *next;
};

enum object_request_state {
	WAITING,
	ABORTED,
	ACTIVE,
	COMPLETE,
};

struct object_request
{
	struct walker *walker;
	unsigned char sha1[20];
	struct alt_base *repo;
	char *url;
	char filename[PATH_MAX];
	char tmpfile[PATH_MAX];
	int local;
	enum object_request_state state;
	CURLcode curl_result;
	char errorstr[CURL_ERROR_SIZE];
	long http_code;
	unsigned char real_sha1[20];
	git_SHA_CTX c;
	z_stream stream;
	int zret;
	int rename;
	struct active_request_slot *slot;
	struct object_request *next;
};

struct alternates_request {
	struct walker *walker;
	const char *base;
	char *url;
	struct strbuf *buffer;
	struct active_request_slot *slot;
	int http_specific;
};

struct walker_data {
	const char *url;
	int got_alternates;
	struct alt_base *alt;
	struct curl_slist *no_pragma_header;
};

static struct object_request *object_queue_head;

static size_t fwrite_sha1_file(void *ptr, size_t eltsize, size_t nmemb,
			       void *data)
{
	unsigned char expn[4096];
	size_t size = eltsize * nmemb;
	int posn = 0;
	struct object_request *obj_req = (struct object_request *)data;
	do {
		ssize_t retval = xwrite(obj_req->local,
				       (char *) ptr + posn, size - posn);
		if (retval < 0)
			return posn;
		posn += retval;
	} while (posn < size);

	obj_req->stream.avail_in = size;
	obj_req->stream.next_in = ptr;
	do {
		obj_req->stream.next_out = expn;
		obj_req->stream.avail_out = sizeof(expn);
<<<<<<< HEAD
		obj_req->zret = inflate(&obj_req->stream, Z_SYNC_FLUSH);
		git_SHA1_Update(&obj_req->c, expn,
=======
		obj_req->zret = git_inflate(&obj_req->stream, Z_SYNC_FLUSH);
		SHA1_Update(&obj_req->c, expn,
>>>>>>> 39c68542
			    sizeof(expn) - obj_req->stream.avail_out);
	} while (obj_req->stream.avail_in && obj_req->zret == Z_OK);
	data_received++;
	return size;
}

static void fetch_alternates(struct walker *walker, const char *base);

static void process_object_response(void *callback_data);

static void start_object_request(struct walker *walker,
				 struct object_request *obj_req)
{
	char *hex = sha1_to_hex(obj_req->sha1);
	char prevfile[PATH_MAX];
	char *url;
	char *posn;
	int prevlocal;
	unsigned char prev_buf[PREV_BUF_SIZE];
	ssize_t prev_read = 0;
	long prev_posn = 0;
	char range[RANGE_HEADER_SIZE];
	struct curl_slist *range_header = NULL;
	struct active_request_slot *slot;
	struct walker_data *data = walker->data;

	snprintf(prevfile, sizeof(prevfile), "%s.prev", obj_req->filename);
	unlink(prevfile);
	rename(obj_req->tmpfile, prevfile);
	unlink(obj_req->tmpfile);

	if (obj_req->local != -1)
		error("fd leakage in start: %d", obj_req->local);
	obj_req->local = open(obj_req->tmpfile,
			      O_WRONLY | O_CREAT | O_EXCL, 0666);
	/* This could have failed due to the "lazy directory creation";
	 * try to mkdir the last path component.
	 */
	if (obj_req->local < 0 && errno == ENOENT) {
		char *dir = strrchr(obj_req->tmpfile, '/');
		if (dir) {
			*dir = 0;
			mkdir(obj_req->tmpfile, 0777);
			*dir = '/';
		}
		obj_req->local = open(obj_req->tmpfile,
				      O_WRONLY | O_CREAT | O_EXCL, 0666);
	}

	if (obj_req->local < 0) {
		obj_req->state = ABORTED;
		error("Couldn't create temporary file %s for %s: %s",
		      obj_req->tmpfile, obj_req->filename, strerror(errno));
		return;
	}

	memset(&obj_req->stream, 0, sizeof(obj_req->stream));

	git_inflate_init(&obj_req->stream);

	git_SHA1_Init(&obj_req->c);

	url = xmalloc(strlen(obj_req->repo->base) + 51);
	obj_req->url = xmalloc(strlen(obj_req->repo->base) + 51);
	strcpy(url, obj_req->repo->base);
	posn = url + strlen(obj_req->repo->base);
	strcpy(posn, "/objects/");
	posn += 9;
	memcpy(posn, hex, 2);
	posn += 2;
	*(posn++) = '/';
	strcpy(posn, hex + 2);
	strcpy(obj_req->url, url);

	/* If a previous temp file is present, process what was already
	   fetched. */
	prevlocal = open(prevfile, O_RDONLY);
	if (prevlocal != -1) {
		do {
			prev_read = xread(prevlocal, prev_buf, PREV_BUF_SIZE);
			if (prev_read>0) {
				if (fwrite_sha1_file(prev_buf,
						     1,
						     prev_read,
						     obj_req) == prev_read) {
					prev_posn += prev_read;
				} else {
					prev_read = -1;
				}
			}
		} while (prev_read > 0);
		close(prevlocal);
	}
	unlink(prevfile);

	/* Reset inflate/SHA1 if there was an error reading the previous temp
	   file; also rewind to the beginning of the local file. */
	if (prev_read == -1) {
		memset(&obj_req->stream, 0, sizeof(obj_req->stream));
<<<<<<< HEAD
		inflateInit(&obj_req->stream);
		git_SHA1_Init(&obj_req->c);
=======
		git_inflate_init(&obj_req->stream);
		SHA1_Init(&obj_req->c);
>>>>>>> 39c68542
		if (prev_posn>0) {
			prev_posn = 0;
			lseek(obj_req->local, 0, SEEK_SET);
			ftruncate(obj_req->local, 0);
		}
	}

	slot = get_active_slot();
	slot->callback_func = process_object_response;
	slot->callback_data = obj_req;
	obj_req->slot = slot;

	curl_easy_setopt(slot->curl, CURLOPT_FILE, obj_req);
	curl_easy_setopt(slot->curl, CURLOPT_WRITEFUNCTION, fwrite_sha1_file);
	curl_easy_setopt(slot->curl, CURLOPT_ERRORBUFFER, obj_req->errorstr);
	curl_easy_setopt(slot->curl, CURLOPT_URL, url);
	curl_easy_setopt(slot->curl, CURLOPT_HTTPHEADER, data->no_pragma_header);

	/* If we have successfully processed data from a previous fetch
	   attempt, only fetch the data we don't already have. */
	if (prev_posn>0) {
		if (walker->get_verbosely)
			fprintf(stderr,
				"Resuming fetch of object %s at byte %ld\n",
				hex, prev_posn);
		sprintf(range, "Range: bytes=%ld-", prev_posn);
		range_header = curl_slist_append(range_header, range);
		curl_easy_setopt(slot->curl,
				 CURLOPT_HTTPHEADER, range_header);
	}

	/* Try to get the request started, abort the request on error */
	obj_req->state = ACTIVE;
	if (!start_active_slot(slot)) {
		obj_req->state = ABORTED;
		obj_req->slot = NULL;
		close(obj_req->local); obj_req->local = -1;
		free(obj_req->url);
		return;
	}
}

static void finish_object_request(struct object_request *obj_req)
{
	struct stat st;

	fchmod(obj_req->local, 0444);
	close(obj_req->local); obj_req->local = -1;

	if (obj_req->http_code == 416) {
		fprintf(stderr, "Warning: requested range invalid; we may already have all the data.\n");
	} else if (obj_req->curl_result != CURLE_OK) {
		if (stat(obj_req->tmpfile, &st) == 0)
			if (st.st_size == 0)
				unlink(obj_req->tmpfile);
		return;
	}

<<<<<<< HEAD
	inflateEnd(&obj_req->stream);
	git_SHA1_Final(obj_req->real_sha1, &obj_req->c);
=======
	git_inflate_end(&obj_req->stream);
	SHA1_Final(obj_req->real_sha1, &obj_req->c);
>>>>>>> 39c68542
	if (obj_req->zret != Z_STREAM_END) {
		unlink(obj_req->tmpfile);
		return;
	}
	if (hashcmp(obj_req->sha1, obj_req->real_sha1)) {
		unlink(obj_req->tmpfile);
		return;
	}
	obj_req->rename =
		move_temp_to_file(obj_req->tmpfile, obj_req->filename);

	if (obj_req->rename == 0)
		walker_say(obj_req->walker, "got %s\n", sha1_to_hex(obj_req->sha1));
}

static void process_object_response(void *callback_data)
{
	struct object_request *obj_req =
		(struct object_request *)callback_data;
	struct walker *walker = obj_req->walker;
	struct walker_data *data = walker->data;
	struct alt_base *alt = data->alt;

	obj_req->curl_result = obj_req->slot->curl_result;
	obj_req->http_code = obj_req->slot->http_code;
	obj_req->slot = NULL;
	obj_req->state = COMPLETE;

	/* Use alternates if necessary */
	if (missing_target(obj_req)) {
		fetch_alternates(walker, alt->base);
		if (obj_req->repo->next != NULL) {
			obj_req->repo =
				obj_req->repo->next;
			close(obj_req->local);
			obj_req->local = -1;
			start_object_request(walker, obj_req);
			return;
		}
	}

	finish_object_request(obj_req);
}

static void release_object_request(struct object_request *obj_req)
{
	struct object_request *entry = object_queue_head;

	if (obj_req->local != -1)
		error("fd leakage in release: %d", obj_req->local);
	if (obj_req == object_queue_head) {
		object_queue_head = obj_req->next;
	} else {
		while (entry->next != NULL && entry->next != obj_req)
			entry = entry->next;
		if (entry->next == obj_req)
			entry->next = entry->next->next;
	}

	free(obj_req->url);
	free(obj_req);
}

#ifdef USE_CURL_MULTI
static int fill_active_slot(struct walker *walker)
{
	struct object_request *obj_req;

	for (obj_req = object_queue_head; obj_req; obj_req = obj_req->next) {
		if (obj_req->state == WAITING) {
			if (has_sha1_file(obj_req->sha1))
				obj_req->state = COMPLETE;
			else {
				start_object_request(walker, obj_req);
				return 1;
			}
		}
	}
	return 0;
}
#endif

static void prefetch(struct walker *walker, unsigned char *sha1)
{
	struct object_request *newreq;
	struct object_request *tail;
	struct walker_data *data = walker->data;
	char *filename = sha1_file_name(sha1);

	newreq = xmalloc(sizeof(*newreq));
	newreq->walker = walker;
	hashcpy(newreq->sha1, sha1);
	newreq->repo = data->alt;
	newreq->url = NULL;
	newreq->local = -1;
	newreq->state = WAITING;
	snprintf(newreq->filename, sizeof(newreq->filename), "%s", filename);
	snprintf(newreq->tmpfile, sizeof(newreq->tmpfile),
		 "%s.temp", filename);
	newreq->slot = NULL;
	newreq->next = NULL;

	if (object_queue_head == NULL) {
		object_queue_head = newreq;
	} else {
		tail = object_queue_head;
		while (tail->next != NULL) {
			tail = tail->next;
		}
		tail->next = newreq;
	}

#ifdef USE_CURL_MULTI
	fill_active_slots();
	step_active_slots();
#endif
}

static int fetch_index(struct walker *walker, struct alt_base *repo, unsigned char *sha1)
{
	char *hex = sha1_to_hex(sha1);
	char *filename;
	char *url;
	char tmpfile[PATH_MAX];
	long prev_posn = 0;
	char range[RANGE_HEADER_SIZE];
	struct curl_slist *range_header = NULL;
	struct walker_data *data = walker->data;

	FILE *indexfile;
	struct active_request_slot *slot;
	struct slot_results results;

	if (has_pack_index(sha1))
		return 0;

	if (walker->get_verbosely)
		fprintf(stderr, "Getting index for pack %s\n", hex);

	url = xmalloc(strlen(repo->base) + 64);
	sprintf(url, "%s/objects/pack/pack-%s.idx", repo->base, hex);

	filename = sha1_pack_index_name(sha1);
	snprintf(tmpfile, sizeof(tmpfile), "%s.temp", filename);
	indexfile = fopen(tmpfile, "a");
	if (!indexfile)
		return error("Unable to open local file %s for pack index",
			     tmpfile);

	slot = get_active_slot();
	slot->results = &results;
	curl_easy_setopt(slot->curl, CURLOPT_FILE, indexfile);
	curl_easy_setopt(slot->curl, CURLOPT_WRITEFUNCTION, fwrite);
	curl_easy_setopt(slot->curl, CURLOPT_URL, url);
	curl_easy_setopt(slot->curl, CURLOPT_HTTPHEADER, data->no_pragma_header);
	slot->local = indexfile;

	/* If there is data present from a previous transfer attempt,
	   resume where it left off */
	prev_posn = ftell(indexfile);
	if (prev_posn>0) {
		if (walker->get_verbosely)
			fprintf(stderr,
				"Resuming fetch of index for pack %s at byte %ld\n",
				hex, prev_posn);
		sprintf(range, "Range: bytes=%ld-", prev_posn);
		range_header = curl_slist_append(range_header, range);
		curl_easy_setopt(slot->curl, CURLOPT_HTTPHEADER, range_header);
	}

	if (start_active_slot(slot)) {
		run_active_slot(slot);
		if (results.curl_result != CURLE_OK) {
			fclose(indexfile);
			return error("Unable to get pack index %s\n%s", url,
				     curl_errorstr);
		}
	} else {
		fclose(indexfile);
		return error("Unable to start request");
	}

	fclose(indexfile);

	return move_temp_to_file(tmpfile, filename);
}

static int setup_index(struct walker *walker, struct alt_base *repo, unsigned char *sha1)
{
	struct packed_git *new_pack;
	if (has_pack_file(sha1))
		return 0; /* don't list this as something we can get */

	if (fetch_index(walker, repo, sha1))
		return -1;

	new_pack = parse_pack_index(sha1);
	if (!new_pack)
		return -1; /* parse_pack_index() already issued error message */
	new_pack->next = repo->packs;
	repo->packs = new_pack;
	return 0;
}

static void process_alternates_response(void *callback_data)
{
	struct alternates_request *alt_req =
		(struct alternates_request *)callback_data;
	struct walker *walker = alt_req->walker;
	struct walker_data *cdata = walker->data;
	struct active_request_slot *slot = alt_req->slot;
	struct alt_base *tail = cdata->alt;
	const char *base = alt_req->base;
	static const char null_byte = '\0';
	char *data;
	int i = 0;

	if (alt_req->http_specific) {
		if (slot->curl_result != CURLE_OK ||
		    !alt_req->buffer->len) {

			/* Try reusing the slot to get non-http alternates */
			alt_req->http_specific = 0;
			sprintf(alt_req->url, "%s/objects/info/alternates",
				base);
			curl_easy_setopt(slot->curl, CURLOPT_URL,
					 alt_req->url);
			active_requests++;
			slot->in_use = 1;
			if (slot->finished != NULL)
				(*slot->finished) = 0;
			if (!start_active_slot(slot)) {
				cdata->got_alternates = -1;
				slot->in_use = 0;
				if (slot->finished != NULL)
					(*slot->finished) = 1;
			}
			return;
		}
	} else if (slot->curl_result != CURLE_OK) {
		if (!missing_target(slot)) {
			cdata->got_alternates = -1;
			return;
		}
	}

	fwrite_buffer(&null_byte, 1, 1, alt_req->buffer);
	alt_req->buffer->len--;
	data = alt_req->buffer->buf;

	while (i < alt_req->buffer->len) {
		int posn = i;
		while (posn < alt_req->buffer->len && data[posn] != '\n')
			posn++;
		if (data[posn] == '\n') {
			int okay = 0;
			int serverlen = 0;
			struct alt_base *newalt;
			char *target = NULL;
			if (data[i] == '/') {
				/* This counts
				 * http://git.host/pub/scm/linux.git/
				 * -----------here^
				 * so memcpy(dst, base, serverlen) will
				 * copy up to "...git.host".
				 */
				const char *colon_ss = strstr(base,"://");
				if (colon_ss) {
					serverlen = (strchr(colon_ss + 3, '/')
						     - base);
					okay = 1;
				}
			} else if (!memcmp(data + i, "../", 3)) {
				/* Relative URL; chop the corresponding
				 * number of subpath from base (and ../
				 * from data), and concatenate the result.
				 *
				 * The code first drops ../ from data, and
				 * then drops one ../ from data and one path
				 * from base.  IOW, one extra ../ is dropped
				 * from data than path is dropped from base.
				 *
				 * This is not wrong.  The alternate in
				 *     http://git.host/pub/scm/linux.git/
				 * to borrow from
				 *     http://git.host/pub/scm/linus.git/
				 * is ../../linus.git/objects/.  You need
				 * two ../../ to borrow from your direct
				 * neighbour.
				 */
				i += 3;
				serverlen = strlen(base);
				while (i + 2 < posn &&
				       !memcmp(data + i, "../", 3)) {
					do {
						serverlen--;
					} while (serverlen &&
						 base[serverlen - 1] != '/');
					i += 3;
				}
				/* If the server got removed, give up. */
				okay = strchr(base, ':') - base + 3 <
					serverlen;
			} else if (alt_req->http_specific) {
				char *colon = strchr(data + i, ':');
				char *slash = strchr(data + i, '/');
				if (colon && slash && colon < data + posn &&
				    slash < data + posn && colon < slash) {
					okay = 1;
				}
			}
			/* skip "objects\n" at end */
			if (okay) {
				target = xmalloc(serverlen + posn - i - 6);
				memcpy(target, base, serverlen);
				memcpy(target + serverlen, data + i,
				       posn - i - 7);
				target[serverlen + posn - i - 7] = 0;
				if (walker->get_verbosely)
					fprintf(stderr,
						"Also look at %s\n", target);
				newalt = xmalloc(sizeof(*newalt));
				newalt->next = NULL;
				newalt->base = target;
				newalt->got_indices = 0;
				newalt->packs = NULL;

				while (tail->next != NULL)
					tail = tail->next;
				tail->next = newalt;
			}
		}
		i = posn + 1;
	}

	cdata->got_alternates = 1;
}

static void fetch_alternates(struct walker *walker, const char *base)
{
	struct strbuf buffer = STRBUF_INIT;
	char *url;
	struct active_request_slot *slot;
	struct alternates_request alt_req;
	struct walker_data *cdata = walker->data;

	/* If another request has already started fetching alternates,
	   wait for them to arrive and return to processing this request's
	   curl message */
#ifdef USE_CURL_MULTI
	while (cdata->got_alternates == 0) {
		step_active_slots();
	}
#endif

	/* Nothing to do if they've already been fetched */
	if (cdata->got_alternates == 1)
		return;

	/* Start the fetch */
	cdata->got_alternates = 0;

	if (walker->get_verbosely)
		fprintf(stderr, "Getting alternates list for %s\n", base);

	url = xmalloc(strlen(base) + 31);
	sprintf(url, "%s/objects/info/http-alternates", base);

	/* Use a callback to process the result, since another request
	   may fail and need to have alternates loaded before continuing */
	slot = get_active_slot();
	slot->callback_func = process_alternates_response;
	alt_req.walker = walker;
	slot->callback_data = &alt_req;

	curl_easy_setopt(slot->curl, CURLOPT_FILE, &buffer);
	curl_easy_setopt(slot->curl, CURLOPT_WRITEFUNCTION, fwrite_buffer);
	curl_easy_setopt(slot->curl, CURLOPT_URL, url);

	alt_req.base = base;
	alt_req.url = url;
	alt_req.buffer = &buffer;
	alt_req.http_specific = 1;
	alt_req.slot = slot;

	if (start_active_slot(slot))
		run_active_slot(slot);
	else
		cdata->got_alternates = -1;

	strbuf_release(&buffer);
	free(url);
}

static int fetch_indices(struct walker *walker, struct alt_base *repo)
{
	unsigned char sha1[20];
	char *url;
	struct strbuf buffer = STRBUF_INIT;
	char *data;
	int i = 0;
	int ret = 0;

	struct active_request_slot *slot;
	struct slot_results results;

	if (repo->got_indices)
		return 0;

	if (walker->get_verbosely)
		fprintf(stderr, "Getting pack list for %s\n", repo->base);

	url = xmalloc(strlen(repo->base) + 21);
	sprintf(url, "%s/objects/info/packs", repo->base);

	slot = get_active_slot();
	slot->results = &results;
	curl_easy_setopt(slot->curl, CURLOPT_FILE, &buffer);
	curl_easy_setopt(slot->curl, CURLOPT_WRITEFUNCTION, fwrite_buffer);
	curl_easy_setopt(slot->curl, CURLOPT_URL, url);
	curl_easy_setopt(slot->curl, CURLOPT_HTTPHEADER, NULL);
	if (start_active_slot(slot)) {
		run_active_slot(slot);
		if (results.curl_result != CURLE_OK) {
			if (missing_target(&results)) {
				repo->got_indices = 1;
				goto cleanup;
			} else {
				repo->got_indices = 0;
				ret = error("%s", curl_errorstr);
				goto cleanup;
			}
		}
	} else {
		repo->got_indices = 0;
		ret = error("Unable to start request");
		goto cleanup;
	}

	data = buffer.buf;
	while (i < buffer.len) {
		switch (data[i]) {
		case 'P':
			i++;
			if (i + 52 <= buffer.len &&
			    !prefixcmp(data + i, " pack-") &&
			    !prefixcmp(data + i + 46, ".pack\n")) {
				get_sha1_hex(data + i + 6, sha1);
				setup_index(walker, repo, sha1);
				i += 51;
				break;
			}
		default:
			while (i < buffer.len && data[i] != '\n')
				i++;
		}
		i++;
	}

	repo->got_indices = 1;
cleanup:
	strbuf_release(&buffer);
	free(url);
	return ret;
}

static int fetch_pack(struct walker *walker, struct alt_base *repo, unsigned char *sha1)
{
	char *url;
	struct packed_git *target;
	struct packed_git **lst;
	FILE *packfile;
	char *filename;
	char tmpfile[PATH_MAX];
	int ret;
	long prev_posn = 0;
	char range[RANGE_HEADER_SIZE];
	struct curl_slist *range_header = NULL;
	struct walker_data *data = walker->data;

	struct active_request_slot *slot;
	struct slot_results results;

	if (fetch_indices(walker, repo))
		return -1;
	target = find_sha1_pack(sha1, repo->packs);
	if (!target)
		return -1;

	if (walker->get_verbosely) {
		fprintf(stderr, "Getting pack %s\n",
			sha1_to_hex(target->sha1));
		fprintf(stderr, " which contains %s\n",
			sha1_to_hex(sha1));
	}

	url = xmalloc(strlen(repo->base) + 65);
	sprintf(url, "%s/objects/pack/pack-%s.pack",
		repo->base, sha1_to_hex(target->sha1));

	filename = sha1_pack_name(target->sha1);
	snprintf(tmpfile, sizeof(tmpfile), "%s.temp", filename);
	packfile = fopen(tmpfile, "a");
	if (!packfile)
		return error("Unable to open local file %s for pack",
			     tmpfile);

	slot = get_active_slot();
	slot->results = &results;
	curl_easy_setopt(slot->curl, CURLOPT_FILE, packfile);
	curl_easy_setopt(slot->curl, CURLOPT_WRITEFUNCTION, fwrite);
	curl_easy_setopt(slot->curl, CURLOPT_URL, url);
	curl_easy_setopt(slot->curl, CURLOPT_HTTPHEADER, data->no_pragma_header);
	slot->local = packfile;

	/* If there is data present from a previous transfer attempt,
	   resume where it left off */
	prev_posn = ftell(packfile);
	if (prev_posn>0) {
		if (walker->get_verbosely)
			fprintf(stderr,
				"Resuming fetch of pack %s at byte %ld\n",
				sha1_to_hex(target->sha1), prev_posn);
		sprintf(range, "Range: bytes=%ld-", prev_posn);
		range_header = curl_slist_append(range_header, range);
		curl_easy_setopt(slot->curl, CURLOPT_HTTPHEADER, range_header);
	}

	if (start_active_slot(slot)) {
		run_active_slot(slot);
		if (results.curl_result != CURLE_OK) {
			fclose(packfile);
			return error("Unable to get pack file %s\n%s", url,
				     curl_errorstr);
		}
	} else {
		fclose(packfile);
		return error("Unable to start request");
	}

	target->pack_size = ftell(packfile);
	fclose(packfile);

	ret = move_temp_to_file(tmpfile, filename);
	if (ret)
		return ret;

	lst = &repo->packs;
	while (*lst != target)
		lst = &((*lst)->next);
	*lst = (*lst)->next;

	if (verify_pack(target))
		return -1;
	install_packed_git(target);

	return 0;
}

static void abort_object_request(struct object_request *obj_req)
{
	if (obj_req->local >= 0) {
		close(obj_req->local);
		obj_req->local = -1;
	}
	unlink(obj_req->tmpfile);
	if (obj_req->slot) {
		release_active_slot(obj_req->slot);
		obj_req->slot = NULL;
	}
	release_object_request(obj_req);
}

static int fetch_object(struct walker *walker, struct alt_base *repo, unsigned char *sha1)
{
	char *hex = sha1_to_hex(sha1);
	int ret = 0;
	struct object_request *obj_req = object_queue_head;

	while (obj_req != NULL && hashcmp(obj_req->sha1, sha1))
		obj_req = obj_req->next;
	if (obj_req == NULL)
		return error("Couldn't find request for %s in the queue", hex);

	if (has_sha1_file(obj_req->sha1)) {
		abort_object_request(obj_req);
		return 0;
	}

#ifdef USE_CURL_MULTI
	while (obj_req->state == WAITING) {
		step_active_slots();
	}
#else
	start_object_request(walker, obj_req);
#endif

	while (obj_req->state == ACTIVE) {
		run_active_slot(obj_req->slot);
	}
	if (obj_req->local != -1) {
		close(obj_req->local); obj_req->local = -1;
	}

	if (obj_req->state == ABORTED) {
		ret = error("Request for %s aborted", hex);
	} else if (obj_req->curl_result != CURLE_OK &&
		   obj_req->http_code != 416) {
		if (missing_target(obj_req))
			ret = -1; /* Be silent, it is probably in a pack. */
		else
			ret = error("%s (curl_result = %d, http_code = %ld, sha1 = %s)",
				    obj_req->errorstr, obj_req->curl_result,
				    obj_req->http_code, hex);
	} else if (obj_req->zret != Z_STREAM_END) {
		walker->corrupt_object_found++;
		ret = error("File %s (%s) corrupt", hex, obj_req->url);
	} else if (hashcmp(obj_req->sha1, obj_req->real_sha1)) {
		ret = error("File %s has bad hash", hex);
	} else if (obj_req->rename < 0) {
		ret = error("unable to write sha1 filename %s",
			    obj_req->filename);
	}

	release_object_request(obj_req);
	return ret;
}

static int fetch(struct walker *walker, unsigned char *sha1)
{
	struct walker_data *data = walker->data;
	struct alt_base *altbase = data->alt;

	if (!fetch_object(walker, altbase, sha1))
		return 0;
	while (altbase) {
		if (!fetch_pack(walker, altbase, sha1))
			return 0;
		fetch_alternates(walker, data->alt->base);
		altbase = altbase->next;
	}
	return error("Unable to find %s under %s", sha1_to_hex(sha1),
		     data->alt->base);
}

static int fetch_ref(struct walker *walker, struct ref *ref)
{
	struct walker_data *data = walker->data;
	return http_fetch_ref(data->alt->base, ref);
}

static void cleanup(struct walker *walker)
{
	struct walker_data *data = walker->data;
	http_cleanup();

	curl_slist_free_all(data->no_pragma_header);
}

struct walker *get_http_walker(const char *url, struct remote *remote)
{
	char *s;
	struct walker_data *data = xmalloc(sizeof(struct walker_data));
	struct walker *walker = xmalloc(sizeof(struct walker));

	http_init(remote);

	data->no_pragma_header = curl_slist_append(NULL, "Pragma:");

	data->alt = xmalloc(sizeof(*data->alt));
	data->alt->base = xmalloc(strlen(url) + 1);
	strcpy(data->alt->base, url);
	for (s = data->alt->base + strlen(data->alt->base) - 1; *s == '/'; --s)
		*s = 0;

	data->alt->got_indices = 0;
	data->alt->packs = NULL;
	data->alt->next = NULL;
	data->got_alternates = -1;

	walker->corrupt_object_found = 0;
	walker->fetch = fetch;
	walker->fetch_ref = fetch_ref;
	walker->prefetch = prefetch;
	walker->cleanup = cleanup;
	walker->data = data;

#ifdef USE_CURL_MULTI
	add_fill_function(walker, (int (*)(void *)) fill_active_slot);
#endif

	return walker;
}<|MERGE_RESOLUTION|>--- conflicted
+++ resolved
@@ -82,13 +82,8 @@
 	do {
 		obj_req->stream.next_out = expn;
 		obj_req->stream.avail_out = sizeof(expn);
-<<<<<<< HEAD
-		obj_req->zret = inflate(&obj_req->stream, Z_SYNC_FLUSH);
+		obj_req->zret = git_inflate(&obj_req->stream, Z_SYNC_FLUSH);
 		git_SHA1_Update(&obj_req->c, expn,
-=======
-		obj_req->zret = git_inflate(&obj_req->stream, Z_SYNC_FLUSH);
-		SHA1_Update(&obj_req->c, expn,
->>>>>>> 39c68542
 			    sizeof(expn) - obj_req->stream.avail_out);
 	} while (obj_req->stream.avail_in && obj_req->zret == Z_OK);
 	data_received++;
@@ -188,13 +183,8 @@
 	   file; also rewind to the beginning of the local file. */
 	if (prev_read == -1) {
 		memset(&obj_req->stream, 0, sizeof(obj_req->stream));
-<<<<<<< HEAD
-		inflateInit(&obj_req->stream);
+		git_inflate_init(&obj_req->stream);
 		git_SHA1_Init(&obj_req->c);
-=======
-		git_inflate_init(&obj_req->stream);
-		SHA1_Init(&obj_req->c);
->>>>>>> 39c68542
 		if (prev_posn>0) {
 			prev_posn = 0;
 			lseek(obj_req->local, 0, SEEK_SET);
@@ -253,13 +243,8 @@
 		return;
 	}
 
-<<<<<<< HEAD
-	inflateEnd(&obj_req->stream);
+	git_inflate_end(&obj_req->stream);
 	git_SHA1_Final(obj_req->real_sha1, &obj_req->c);
-=======
-	git_inflate_end(&obj_req->stream);
-	SHA1_Final(obj_req->real_sha1, &obj_req->c);
->>>>>>> 39c68542
 	if (obj_req->zret != Z_STREAM_END) {
 		unlink(obj_req->tmpfile);
 		return;
