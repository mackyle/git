#include "http.h"
#include "pack.h"
#include "sideband.h"
#include "run-command.h"
#include "url.h"
#include "credential.h"
#include "version.h"

int active_requests;
int http_is_verbose;
size_t http_post_buffer = 16 * LARGE_PACKET_MAX;

#if LIBCURL_VERSION_NUM >= 0x070a06
#define LIBCURL_CAN_HANDLE_AUTH_ANY
#endif

static int min_curl_sessions = 1;
static int curl_session_count;
#ifdef USE_CURL_MULTI
static int max_requests = -1;
static CURLM *curlm;
#endif
#ifndef NO_CURL_EASY_DUPHANDLE
static CURL *curl_default;
#endif

#define PREV_BUF_SIZE 4096
#define RANGE_HEADER_SIZE 30

char curl_errorstr[CURL_ERROR_SIZE];

static int curl_ssl_verify = -1;
static const char *ssl_cert;
#if LIBCURL_VERSION_NUM >= 0x070903
static const char *ssl_key;
#endif
#if LIBCURL_VERSION_NUM >= 0x070908
static const char *ssl_capath;
#endif
static const char *ssl_cainfo;
static long curl_low_speed_limit = -1;
static long curl_low_speed_time = -1;
static int curl_ftp_no_epsv;
static const char *curl_http_proxy;
static const char *curl_cookie_file;
static struct credential http_auth = CREDENTIAL_INIT;
static int http_proactive_auth;
static const char *user_agent;

#if LIBCURL_VERSION_NUM >= 0x071700
/* Use CURLOPT_KEYPASSWD as is */
#elif LIBCURL_VERSION_NUM >= 0x070903
#define CURLOPT_KEYPASSWD CURLOPT_SSLKEYPASSWD
#else
#define CURLOPT_KEYPASSWD CURLOPT_SSLCERTPASSWD
#endif

static struct credential cert_auth = CREDENTIAL_INIT;
static int ssl_cert_password_required;

static struct curl_slist *pragma_header;
static struct curl_slist *no_pragma_header;

static struct active_request_slot *active_queue_head;

size_t fread_buffer(char *ptr, size_t eltsize, size_t nmemb, void *buffer_)
{
	size_t size = eltsize * nmemb;
	struct buffer *buffer = buffer_;

	if (size > buffer->buf.len - buffer->posn)
		size = buffer->buf.len - buffer->posn;
	memcpy(ptr, buffer->buf.buf + buffer->posn, size);
	buffer->posn += size;

	return size;
}

#ifndef NO_CURL_IOCTL
curlioerr ioctl_buffer(CURL *handle, int cmd, void *clientp)
{
	struct buffer *buffer = clientp;

	switch (cmd) {
	case CURLIOCMD_NOP:
		return CURLIOE_OK;

	case CURLIOCMD_RESTARTREAD:
		buffer->posn = 0;
		return CURLIOE_OK;

	default:
		return CURLIOE_UNKNOWNCMD;
	}
}
#endif

size_t fwrite_buffer(char *ptr, size_t eltsize, size_t nmemb, void *buffer_)
{
	size_t size = eltsize * nmemb;
	struct strbuf *buffer = buffer_;

	strbuf_add(buffer, ptr, size);
	return size;
}

size_t fwrite_null(char *ptr, size_t eltsize, size_t nmemb, void *strbuf)
{
	return eltsize * nmemb;
}

#ifdef USE_CURL_MULTI
static void process_curl_messages(void)
{
	int num_messages;
	struct active_request_slot *slot;
	CURLMsg *curl_message = curl_multi_info_read(curlm, &num_messages);

	while (curl_message != NULL) {
		if (curl_message->msg == CURLMSG_DONE) {
			int curl_result = curl_message->data.result;
			slot = active_queue_head;
			while (slot != NULL &&
			       slot->curl != curl_message->easy_handle)
				slot = slot->next;
			if (slot != NULL) {
				curl_multi_remove_handle(curlm, slot->curl);
				slot->curl_result = curl_result;
				finish_active_slot(slot);
			} else {
				fprintf(stderr, "Received DONE message for unknown request!\n");
			}
		} else {
			fprintf(stderr, "Unknown CURL message received: %d\n",
				(int)curl_message->msg);
		}
		curl_message = curl_multi_info_read(curlm, &num_messages);
	}
}
#endif

static int http_options(const char *var, const char *value, void *cb)
{
	if (!strcmp("http.sslverify", var)) {
		curl_ssl_verify = git_config_bool(var, value);
		return 0;
	}
	if (!strcmp("http.sslcert", var))
		return git_config_string(&ssl_cert, var, value);
#if LIBCURL_VERSION_NUM >= 0x070903
	if (!strcmp("http.sslkey", var))
		return git_config_string(&ssl_key, var, value);
#endif
#if LIBCURL_VERSION_NUM >= 0x070908
	if (!strcmp("http.sslcapath", var))
		return git_config_string(&ssl_capath, var, value);
#endif
	if (!strcmp("http.sslcainfo", var))
		return git_config_string(&ssl_cainfo, var, value);
	if (!strcmp("http.sslcertpasswordprotected", var)) {
		if (git_config_bool(var, value))
			ssl_cert_password_required = 1;
		return 0;
	}
	if (!strcmp("http.minsessions", var)) {
		min_curl_sessions = git_config_int(var, value);
#ifndef USE_CURL_MULTI
		if (min_curl_sessions > 1)
			min_curl_sessions = 1;
#endif
		return 0;
	}
#ifdef USE_CURL_MULTI
	if (!strcmp("http.maxrequests", var)) {
		max_requests = git_config_int(var, value);
		return 0;
	}
#endif
	if (!strcmp("http.lowspeedlimit", var)) {
		curl_low_speed_limit = (long)git_config_int(var, value);
		return 0;
	}
	if (!strcmp("http.lowspeedtime", var)) {
		curl_low_speed_time = (long)git_config_int(var, value);
		return 0;
	}

	if (!strcmp("http.noepsv", var)) {
		curl_ftp_no_epsv = git_config_bool(var, value);
		return 0;
	}
	if (!strcmp("http.proxy", var))
		return git_config_string(&curl_http_proxy, var, value);

	if (!strcmp("http.cookiefile", var))
		return git_config_string(&curl_cookie_file, var, value);

	if (!strcmp("http.postbuffer", var)) {
		http_post_buffer = git_config_int(var, value);
		if (http_post_buffer < LARGE_PACKET_MAX)
			http_post_buffer = LARGE_PACKET_MAX;
		return 0;
	}

	if (!strcmp("http.useragent", var))
		return git_config_string(&user_agent, var, value);

	/* Fall back on the default ones */
	return git_default_config(var, value, cb);
}

static void init_curl_http_auth(CURL *result)
{
	if (!http_auth.username)
		return;

	credential_fill(&http_auth);

#if LIBCURL_VERSION_NUM >= 0x071301
	curl_easy_setopt(result, CURLOPT_USERNAME, http_auth.username);
	curl_easy_setopt(result, CURLOPT_PASSWORD, http_auth.password);
#else
	{
		static struct strbuf up = STRBUF_INIT;
		strbuf_reset(&up);
		strbuf_addf(&up, "%s:%s",
			    http_auth.username, http_auth.password);
		curl_easy_setopt(result, CURLOPT_USERPWD, up.buf);
	}
#endif
}

static int has_cert_password(void)
{
	if (ssl_cert == NULL || ssl_cert_password_required != 1)
		return 0;
	if (!cert_auth.password) {
		cert_auth.protocol = xstrdup("cert");
		cert_auth.path = xstrdup(ssl_cert);
		credential_fill(&cert_auth);
	}
	return 1;
}

static CURL *get_curl_handle(void)
{
	CURL *result = curl_easy_init();

	if (!curl_ssl_verify) {
		curl_easy_setopt(result, CURLOPT_SSL_VERIFYPEER, 0);
		curl_easy_setopt(result, CURLOPT_SSL_VERIFYHOST, 0);
	} else {
		/* Verify authenticity of the peer's certificate */
		curl_easy_setopt(result, CURLOPT_SSL_VERIFYPEER, 1);
		/* The name in the cert must match whom we tried to connect */
		curl_easy_setopt(result, CURLOPT_SSL_VERIFYHOST, 2);
	}

#if LIBCURL_VERSION_NUM >= 0x070907
	curl_easy_setopt(result, CURLOPT_NETRC, CURL_NETRC_OPTIONAL);
#endif
#ifdef LIBCURL_CAN_HANDLE_AUTH_ANY
	curl_easy_setopt(result, CURLOPT_HTTPAUTH, CURLAUTH_ANY);
#endif

	if (http_proactive_auth)
		init_curl_http_auth(result);

	if (ssl_cert != NULL)
		curl_easy_setopt(result, CURLOPT_SSLCERT, ssl_cert);
	if (has_cert_password())
		curl_easy_setopt(result, CURLOPT_KEYPASSWD, cert_auth.password);
#if LIBCURL_VERSION_NUM >= 0x070903
	if (ssl_key != NULL)
		curl_easy_setopt(result, CURLOPT_SSLKEY, ssl_key);
#endif
#if LIBCURL_VERSION_NUM >= 0x070908
	if (ssl_capath != NULL)
		curl_easy_setopt(result, CURLOPT_CAPATH, ssl_capath);
#endif
	if (ssl_cainfo != NULL)
		curl_easy_setopt(result, CURLOPT_CAINFO, ssl_cainfo);
	curl_easy_setopt(result, CURLOPT_FAILONERROR, 1);

	if (curl_low_speed_limit > 0 && curl_low_speed_time > 0) {
		curl_easy_setopt(result, CURLOPT_LOW_SPEED_LIMIT,
				 curl_low_speed_limit);
		curl_easy_setopt(result, CURLOPT_LOW_SPEED_TIME,
				 curl_low_speed_time);
	}

	curl_easy_setopt(result, CURLOPT_FOLLOWLOCATION, 1);
#if LIBCURL_VERSION_NUM >= 0x071301
	curl_easy_setopt(result, CURLOPT_POSTREDIR, CURL_REDIR_POST_ALL);
#elif LIBCURL_VERSION_NUM >= 0x071101
	curl_easy_setopt(result, CURLOPT_POST301, 1);
#endif

	if (getenv("GIT_CURL_VERBOSE"))
		curl_easy_setopt(result, CURLOPT_VERBOSE, 1);

	curl_easy_setopt(result, CURLOPT_USERAGENT,
		user_agent ? user_agent : git_user_agent());

	if (curl_ftp_no_epsv)
		curl_easy_setopt(result, CURLOPT_FTP_USE_EPSV, 0);

	if (curl_http_proxy) {
		curl_easy_setopt(result, CURLOPT_PROXY, curl_http_proxy);
		curl_easy_setopt(result, CURLOPT_PROXYAUTH, CURLAUTH_ANY);
	}

	return result;
}

static void set_from_env(const char **var, const char *envname)
{
	const char *val = getenv(envname);
	if (val)
		*var = val;
}

void http_init(struct remote *remote, const char *url, int proactive_auth)
{
	char *low_speed_limit;
	char *low_speed_time;

	http_is_verbose = 0;

	git_config(http_options, NULL);

	curl_global_init(CURL_GLOBAL_ALL);

	http_proactive_auth = proactive_auth;

	if (remote && remote->http_proxy)
		curl_http_proxy = xstrdup(remote->http_proxy);

	pragma_header = curl_slist_append(pragma_header, "Pragma: no-cache");
	no_pragma_header = curl_slist_append(no_pragma_header, "Pragma:");

#ifdef USE_CURL_MULTI
	{
		char *http_max_requests = getenv("GIT_HTTP_MAX_REQUESTS");
		if (http_max_requests != NULL)
			max_requests = atoi(http_max_requests);
	}

	curlm = curl_multi_init();
	if (curlm == NULL) {
		fprintf(stderr, "Error creating curl multi handle.\n");
		exit(1);
	}
#endif

	if (getenv("GIT_SSL_NO_VERIFY"))
		curl_ssl_verify = 0;

	set_from_env(&ssl_cert, "GIT_SSL_CERT");
#if LIBCURL_VERSION_NUM >= 0x070903
	set_from_env(&ssl_key, "GIT_SSL_KEY");
#endif
#if LIBCURL_VERSION_NUM >= 0x070908
	set_from_env(&ssl_capath, "GIT_SSL_CAPATH");
#endif
	set_from_env(&ssl_cainfo, "GIT_SSL_CAINFO");

	set_from_env(&user_agent, "GIT_HTTP_USER_AGENT");

	low_speed_limit = getenv("GIT_HTTP_LOW_SPEED_LIMIT");
	if (low_speed_limit != NULL)
		curl_low_speed_limit = strtol(low_speed_limit, NULL, 10);
	low_speed_time = getenv("GIT_HTTP_LOW_SPEED_TIME");
	if (low_speed_time != NULL)
		curl_low_speed_time = strtol(low_speed_time, NULL, 10);

	if (curl_ssl_verify == -1)
		curl_ssl_verify = 1;

	curl_session_count = 0;
#ifdef USE_CURL_MULTI
	if (max_requests < 1)
		max_requests = DEFAULT_MAX_REQUESTS;
#endif

	if (getenv("GIT_CURL_FTP_NO_EPSV"))
		curl_ftp_no_epsv = 1;

	if (url) {
		credential_from_url(&http_auth, url);
		if (!ssl_cert_password_required &&
		    getenv("GIT_SSL_CERT_PASSWORD_PROTECTED") &&
		    !prefixcmp(url, "https://"))
			ssl_cert_password_required = 1;
	}

#ifndef NO_CURL_EASY_DUPHANDLE
	curl_default = get_curl_handle();
#endif
}

void http_cleanup(void)
{
	struct active_request_slot *slot = active_queue_head;

	while (slot != NULL) {
		struct active_request_slot *next = slot->next;
		if (slot->curl != NULL) {
#ifdef USE_CURL_MULTI
			curl_multi_remove_handle(curlm, slot->curl);
#endif
			curl_easy_cleanup(slot->curl);
		}
		free(slot);
		slot = next;
	}
	active_queue_head = NULL;

#ifndef NO_CURL_EASY_DUPHANDLE
	curl_easy_cleanup(curl_default);
#endif

#ifdef USE_CURL_MULTI
	curl_multi_cleanup(curlm);
#endif
	curl_global_cleanup();

	curl_slist_free_all(pragma_header);
	pragma_header = NULL;

	curl_slist_free_all(no_pragma_header);
	no_pragma_header = NULL;

	if (curl_http_proxy) {
		free((void *)curl_http_proxy);
		curl_http_proxy = NULL;
	}

	if (cert_auth.password != NULL) {
		memset(cert_auth.password, 0, strlen(cert_auth.password));
		free(cert_auth.password);
		cert_auth.password = NULL;
	}
	ssl_cert_password_required = 0;
}

struct active_request_slot *get_active_slot(void)
{
	struct active_request_slot *slot = active_queue_head;
	struct active_request_slot *newslot;

#ifdef USE_CURL_MULTI
	int num_transfers;

	/* Wait for a slot to open up if the queue is full */
	while (active_requests >= max_requests) {
		curl_multi_perform(curlm, &num_transfers);
		if (num_transfers < active_requests)
			process_curl_messages();
	}
#endif

	while (slot != NULL && slot->in_use)
		slot = slot->next;

	if (slot == NULL) {
		newslot = xmalloc(sizeof(*newslot));
		newslot->curl = NULL;
		newslot->in_use = 0;
		newslot->next = NULL;

		slot = active_queue_head;
		if (slot == NULL) {
			active_queue_head = newslot;
		} else {
			while (slot->next != NULL)
				slot = slot->next;
			slot->next = newslot;
		}
		slot = newslot;
	}

	if (slot->curl == NULL) {
#ifdef NO_CURL_EASY_DUPHANDLE
		slot->curl = get_curl_handle();
#else
		slot->curl = curl_easy_duphandle(curl_default);
#endif
		curl_session_count++;
	}

	active_requests++;
	slot->in_use = 1;
	slot->results = NULL;
	slot->finished = NULL;
	slot->callback_data = NULL;
	slot->callback_func = NULL;
	curl_easy_setopt(slot->curl, CURLOPT_COOKIEFILE, curl_cookie_file);
	curl_easy_setopt(slot->curl, CURLOPT_HTTPHEADER, pragma_header);
	curl_easy_setopt(slot->curl, CURLOPT_ERRORBUFFER, curl_errorstr);
	curl_easy_setopt(slot->curl, CURLOPT_CUSTOMREQUEST, NULL);
	curl_easy_setopt(slot->curl, CURLOPT_READFUNCTION, NULL);
	curl_easy_setopt(slot->curl, CURLOPT_WRITEFUNCTION, NULL);
	curl_easy_setopt(slot->curl, CURLOPT_POSTFIELDS, NULL);
	curl_easy_setopt(slot->curl, CURLOPT_UPLOAD, 0);
	curl_easy_setopt(slot->curl, CURLOPT_HTTPGET, 1);
	if (http_auth.password)
		init_curl_http_auth(slot->curl);

	return slot;
}

int start_active_slot(struct active_request_slot *slot)
{
#ifdef USE_CURL_MULTI
	CURLMcode curlm_result = curl_multi_add_handle(curlm, slot->curl);
	int num_transfers;

	if (curlm_result != CURLM_OK &&
	    curlm_result != CURLM_CALL_MULTI_PERFORM) {
		active_requests--;
		slot->in_use = 0;
		return 0;
	}

	/*
	 * We know there must be something to do, since we just added
	 * something.
	 */
	curl_multi_perform(curlm, &num_transfers);
#endif
	return 1;
}

#ifdef USE_CURL_MULTI
struct fill_chain {
	void *data;
	int (*fill)(void *);
	struct fill_chain *next;
};

static struct fill_chain *fill_cfg;

void add_fill_function(void *data, int (*fill)(void *))
{
	struct fill_chain *new = xmalloc(sizeof(*new));
	struct fill_chain **linkp = &fill_cfg;
	new->data = data;
	new->fill = fill;
	new->next = NULL;
	while (*linkp)
		linkp = &(*linkp)->next;
	*linkp = new;
}

void fill_active_slots(void)
{
	struct active_request_slot *slot = active_queue_head;

	while (active_requests < max_requests) {
		struct fill_chain *fill;
		for (fill = fill_cfg; fill; fill = fill->next)
			if (fill->fill(fill->data))
				break;

		if (!fill)
			break;
	}

	while (slot != NULL) {
		if (!slot->in_use && slot->curl != NULL
			&& curl_session_count > min_curl_sessions) {
			curl_easy_cleanup(slot->curl);
			slot->curl = NULL;
			curl_session_count--;
		}
		slot = slot->next;
	}
}

void step_active_slots(void)
{
	int num_transfers;
	CURLMcode curlm_result;

	do {
		curlm_result = curl_multi_perform(curlm, &num_transfers);
	} while (curlm_result == CURLM_CALL_MULTI_PERFORM);
	if (num_transfers < active_requests) {
		process_curl_messages();
		fill_active_slots();
	}
}
#endif

void run_active_slot(struct active_request_slot *slot)
{
#ifdef USE_CURL_MULTI
	fd_set readfds;
	fd_set writefds;
	fd_set excfds;
	int max_fd;
	struct timeval select_timeout;
	int finished = 0;

	slot->finished = &finished;
	while (!finished) {
		step_active_slots();

		if (slot->in_use) {
#if LIBCURL_VERSION_NUM >= 0x070f04
			long curl_timeout;
			curl_multi_timeout(curlm, &curl_timeout);
			if (curl_timeout == 0) {
				continue;
			} else if (curl_timeout == -1) {
				select_timeout.tv_sec  = 0;
				select_timeout.tv_usec = 50000;
			} else {
				select_timeout.tv_sec  =  curl_timeout / 1000;
				select_timeout.tv_usec = (curl_timeout % 1000) * 1000;
			}
#else
			select_timeout.tv_sec  = 0;
			select_timeout.tv_usec = 50000;
#endif

			max_fd = -1;
			FD_ZERO(&readfds);
			FD_ZERO(&writefds);
			FD_ZERO(&excfds);
			curl_multi_fdset(curlm, &readfds, &writefds, &excfds, &max_fd);

			select(max_fd+1, &readfds, &writefds, &excfds, &select_timeout);
		}
	}
#else
	while (slot->in_use) {
		slot->curl_result = curl_easy_perform(slot->curl);
		finish_active_slot(slot);
	}
#endif
}

static void closedown_active_slot(struct active_request_slot *slot)
{
	active_requests--;
	slot->in_use = 0;
}

static void release_active_slot(struct active_request_slot *slot)
{
	closedown_active_slot(slot);
	if (slot->curl && curl_session_count > min_curl_sessions) {
#ifdef USE_CURL_MULTI
		curl_multi_remove_handle(curlm, slot->curl);
#endif
		curl_easy_cleanup(slot->curl);
		slot->curl = NULL;
		curl_session_count--;
	}
#ifdef USE_CURL_MULTI
	fill_active_slots();
#endif
}

void finish_active_slot(struct active_request_slot *slot)
{
	closedown_active_slot(slot);
	curl_easy_getinfo(slot->curl, CURLINFO_HTTP_CODE, &slot->http_code);

	if (slot->finished != NULL)
		(*slot->finished) = 1;

	/* Store slot results so they can be read after the slot is reused */
	if (slot->results != NULL) {
		slot->results->curl_result = slot->curl_result;
		slot->results->http_code = slot->http_code;
	}

	/* Run callback if appropriate */
	if (slot->callback_func != NULL)
		slot->callback_func(slot->callback_data);
}

void finish_all_active_slots(void)
{
	struct active_request_slot *slot = active_queue_head;

	while (slot != NULL)
		if (slot->in_use) {
			run_active_slot(slot);
			slot = active_queue_head;
		} else {
			slot = slot->next;
		}
}

/* Helpers for modifying and creating URLs */
static inline int needs_quote(int ch)
{
	if (((ch >= 'A') && (ch <= 'Z'))
			|| ((ch >= 'a') && (ch <= 'z'))
			|| ((ch >= '0') && (ch <= '9'))
			|| (ch == '/')
			|| (ch == '-')
			|| (ch == '.'))
		return 0;
	return 1;
}

static char *quote_ref_url(const char *base, const char *ref)
{
	struct strbuf buf = STRBUF_INIT;
	const char *cp;
	int ch;

	end_url_with_slash(&buf, base);

	for (cp = ref; (ch = *cp) != 0; cp++)
		if (needs_quote(ch))
			strbuf_addf(&buf, "%%%02x", ch);
		else
			strbuf_addch(&buf, *cp);

	return strbuf_detach(&buf, NULL);
}

void append_remote_object_url(struct strbuf *buf, const char *url,
			      const char *hex,
			      int only_two_digit_prefix)
{
	end_url_with_slash(buf, url);

	strbuf_addf(buf, "objects/%.*s/", 2, hex);
	if (!only_two_digit_prefix)
		strbuf_addf(buf, "%s", hex+2);
}

char *get_remote_object_url(const char *url, const char *hex,
			    int only_two_digit_prefix)
{
	struct strbuf buf = STRBUF_INIT;
	append_remote_object_url(&buf, url, hex, only_two_digit_prefix);
	return strbuf_detach(&buf, NULL);
}

int handle_curl_result(struct active_request_slot *slot)
{
	struct slot_results *results = slot->results;

	if (results->curl_result == CURLE_OK) {
		credential_approve(&http_auth);
		return HTTP_OK;
	} else if (missing_target(results))
		return HTTP_MISSING_TARGET;
	else if (results->http_code == 401) {
		if (http_auth.username && http_auth.password) {
			credential_reject(&http_auth);
			return HTTP_NOAUTH;
		} else {
			credential_fill(&http_auth);
			init_curl_http_auth(slot->curl);
			return HTTP_REAUTH;
		}
	} else {
		if (!curl_errorstr[0])
			strlcpy(curl_errorstr,
				curl_easy_strerror(results->curl_result),
				sizeof(curl_errorstr));
		return HTTP_ERROR;
	}
}

/* http_request() targets */
#define HTTP_REQUEST_STRBUF	0
#define HTTP_REQUEST_FILE	1

static int http_request(const char *url, void *result, int target, int options)
{
	struct active_request_slot *slot;
	struct slot_results results;
	struct curl_slist *headers = NULL;
	struct strbuf buf = STRBUF_INIT;
	int ret;

	slot = get_active_slot();
	slot->results = &results;
	curl_easy_setopt(slot->curl, CURLOPT_HTTPGET, 1);

	if (result == NULL) {
		curl_easy_setopt(slot->curl, CURLOPT_NOBODY, 1);
	} else {
		curl_easy_setopt(slot->curl, CURLOPT_NOBODY, 0);
		curl_easy_setopt(slot->curl, CURLOPT_FILE, result);

		if (target == HTTP_REQUEST_FILE) {
			long posn = ftell(result);
			curl_easy_setopt(slot->curl, CURLOPT_WRITEFUNCTION,
					 fwrite);
			if (posn > 0) {
				strbuf_addf(&buf, "Range: bytes=%ld-", posn);
				headers = curl_slist_append(headers, buf.buf);
				strbuf_reset(&buf);
			}
		} else
			curl_easy_setopt(slot->curl, CURLOPT_WRITEFUNCTION,
					 fwrite_buffer);
	}

	strbuf_addstr(&buf, "Pragma:");
	if (options & HTTP_NO_CACHE)
		strbuf_addstr(&buf, " no-cache");

	headers = curl_slist_append(headers, buf.buf);

	curl_easy_setopt(slot->curl, CURLOPT_URL, url);
	curl_easy_setopt(slot->curl, CURLOPT_HTTPHEADER, headers);

	if (start_active_slot(slot)) {
		run_active_slot(slot);
<<<<<<< HEAD
		if (results.curl_result == CURLE_OK)
			ret = HTTP_OK;
		else if (missing_target(&results))
			ret = HTTP_MISSING_TARGET;
		else if (results.http_code == 401) {
			if (http_auth.username && http_auth.password) {
				credential_reject(&http_auth);
				ret = HTTP_NOAUTH;
			} else {
				credential_fill(&http_auth);
				init_curl_http_auth(slot->curl);
				ret = HTTP_REAUTH;
			}
		} else {
#if LIBCURL_VERSION_NUM >= 0x070c00
			if (!curl_errorstr[0])
				strlcpy(curl_errorstr,
					curl_easy_strerror(results.curl_result),
					sizeof(curl_errorstr));
#endif
			ret = HTTP_ERROR;
		}
=======
		ret = handle_curl_result(slot);
>>>>>>> b81401c1
	} else {
		error("Unable to start HTTP request for %s", url);
		ret = HTTP_START_FAILED;
	}

	curl_slist_free_all(headers);
	strbuf_release(&buf);

	return ret;
}

static int http_request_reauth(const char *url, void *result, int target,
			       int options)
{
	int ret = http_request(url, result, target, options);
	if (ret != HTTP_REAUTH)
		return ret;
	return http_request(url, result, target, options);
}

int http_get_strbuf(const char *url, struct strbuf *result, int options)
{
	return http_request_reauth(url, result, HTTP_REQUEST_STRBUF, options);
}

/*
 * Downloads a URL and stores the result in the given file.
 *
 * If a previous interrupted download is detected (i.e. a previous temporary
 * file is still around) the download is resumed.
 */
static int http_get_file(const char *url, const char *filename, int options)
{
	int ret;
	struct strbuf tmpfile = STRBUF_INIT;
	FILE *result;

	strbuf_addf(&tmpfile, "%s.temp", filename);
	result = fopen(tmpfile.buf, "a");
	if (! result) {
		error("Unable to open local file %s", tmpfile.buf);
		ret = HTTP_ERROR;
		goto cleanup;
	}

	ret = http_request_reauth(url, result, HTTP_REQUEST_FILE, options);
	fclose(result);

	if ((ret == HTTP_OK) && move_temp_to_file(tmpfile.buf, filename))
		ret = HTTP_ERROR;
cleanup:
	strbuf_release(&tmpfile);
	return ret;
}

int http_error(const char *url, int ret)
{
	/* http_request has already handled HTTP_START_FAILED. */
	if (ret != HTTP_START_FAILED)
		error("%s while accessing %s", curl_errorstr, url);

	return ret;
}

int http_fetch_ref(const char *base, struct ref *ref)
{
	char *url;
	struct strbuf buffer = STRBUF_INIT;
	int ret = -1;

	url = quote_ref_url(base, ref->name);
	if (http_get_strbuf(url, &buffer, HTTP_NO_CACHE) == HTTP_OK) {
		strbuf_rtrim(&buffer);
		if (buffer.len == 40)
			ret = get_sha1_hex(buffer.buf, ref->old_sha1);
		else if (!prefixcmp(buffer.buf, "ref: ")) {
			ref->symref = xstrdup(buffer.buf + 5);
			ret = 0;
		}
	}

	strbuf_release(&buffer);
	free(url);
	return ret;
}

/* Helpers for fetching packs */
static char *fetch_pack_index(unsigned char *sha1, const char *base_url)
{
	char *url, *tmp;
	struct strbuf buf = STRBUF_INIT;

	if (http_is_verbose)
		fprintf(stderr, "Getting index for pack %s\n", sha1_to_hex(sha1));

	end_url_with_slash(&buf, base_url);
	strbuf_addf(&buf, "objects/pack/pack-%s.idx", sha1_to_hex(sha1));
	url = strbuf_detach(&buf, NULL);

	strbuf_addf(&buf, "%s.temp", sha1_pack_index_name(sha1));
	tmp = strbuf_detach(&buf, NULL);

	if (http_get_file(url, tmp, 0) != HTTP_OK) {
		error("Unable to get pack index %s", url);
		free(tmp);
		tmp = NULL;
	}

	free(url);
	return tmp;
}

static int fetch_and_setup_pack_index(struct packed_git **packs_head,
	unsigned char *sha1, const char *base_url)
{
	struct packed_git *new_pack;
	char *tmp_idx = NULL;
	int ret;

	if (has_pack_index(sha1)) {
		new_pack = parse_pack_index(sha1, NULL);
		if (!new_pack)
			return -1; /* parse_pack_index() already issued error message */
		goto add_pack;
	}

	tmp_idx = fetch_pack_index(sha1, base_url);
	if (!tmp_idx)
		return -1;

	new_pack = parse_pack_index(sha1, tmp_idx);
	if (!new_pack) {
		unlink(tmp_idx);
		free(tmp_idx);

		return -1; /* parse_pack_index() already issued error message */
	}

	ret = verify_pack_index(new_pack);
	if (!ret) {
		close_pack_index(new_pack);
		ret = move_temp_to_file(tmp_idx, sha1_pack_index_name(sha1));
	}
	free(tmp_idx);
	if (ret)
		return -1;

add_pack:
	new_pack->next = *packs_head;
	*packs_head = new_pack;
	return 0;
}

int http_get_info_packs(const char *base_url, struct packed_git **packs_head)
{
	int ret = 0, i = 0;
	char *url, *data;
	struct strbuf buf = STRBUF_INIT;
	unsigned char sha1[20];

	end_url_with_slash(&buf, base_url);
	strbuf_addstr(&buf, "objects/info/packs");
	url = strbuf_detach(&buf, NULL);

	ret = http_get_strbuf(url, &buf, HTTP_NO_CACHE);
	if (ret != HTTP_OK)
		goto cleanup;

	data = buf.buf;
	while (i < buf.len) {
		switch (data[i]) {
		case 'P':
			i++;
			if (i + 52 <= buf.len &&
			    !prefixcmp(data + i, " pack-") &&
			    !prefixcmp(data + i + 46, ".pack\n")) {
				get_sha1_hex(data + i + 6, sha1);
				fetch_and_setup_pack_index(packs_head, sha1,
						      base_url);
				i += 51;
				break;
			}
		default:
			while (i < buf.len && data[i] != '\n')
				i++;
		}
		i++;
	}

cleanup:
	free(url);
	return ret;
}

void release_http_pack_request(struct http_pack_request *preq)
{
	if (preq->packfile != NULL) {
		fclose(preq->packfile);
		preq->packfile = NULL;
	}
	if (preq->range_header != NULL) {
		curl_slist_free_all(preq->range_header);
		preq->range_header = NULL;
	}
	preq->slot = NULL;
	free(preq->url);
}

int finish_http_pack_request(struct http_pack_request *preq)
{
	struct packed_git **lst;
	struct packed_git *p = preq->target;
	char *tmp_idx;
	struct child_process ip;
	const char *ip_argv[8];

	close_pack_index(p);

	fclose(preq->packfile);
	preq->packfile = NULL;

	lst = preq->lst;
	while (*lst != p)
		lst = &((*lst)->next);
	*lst = (*lst)->next;

	tmp_idx = xstrdup(preq->tmpfile);
	strcpy(tmp_idx + strlen(tmp_idx) - strlen(".pack.temp"),
	       ".idx.temp");

	ip_argv[0] = "index-pack";
	ip_argv[1] = "-o";
	ip_argv[2] = tmp_idx;
	ip_argv[3] = preq->tmpfile;
	ip_argv[4] = NULL;

	memset(&ip, 0, sizeof(ip));
	ip.argv = ip_argv;
	ip.git_cmd = 1;
	ip.no_stdin = 1;
	ip.no_stdout = 1;

	if (run_command(&ip)) {
		unlink(preq->tmpfile);
		unlink(tmp_idx);
		free(tmp_idx);
		return -1;
	}

	unlink(sha1_pack_index_name(p->sha1));

	if (move_temp_to_file(preq->tmpfile, sha1_pack_name(p->sha1))
	 || move_temp_to_file(tmp_idx, sha1_pack_index_name(p->sha1))) {
		free(tmp_idx);
		return -1;
	}

	install_packed_git(p);
	free(tmp_idx);
	return 0;
}

struct http_pack_request *new_http_pack_request(
	struct packed_git *target, const char *base_url)
{
	long prev_posn = 0;
	char range[RANGE_HEADER_SIZE];
	struct strbuf buf = STRBUF_INIT;
	struct http_pack_request *preq;

	preq = xcalloc(1, sizeof(*preq));
	preq->target = target;

	end_url_with_slash(&buf, base_url);
	strbuf_addf(&buf, "objects/pack/pack-%s.pack",
		sha1_to_hex(target->sha1));
	preq->url = strbuf_detach(&buf, NULL);

	snprintf(preq->tmpfile, sizeof(preq->tmpfile), "%s.temp",
		sha1_pack_name(target->sha1));
	preq->packfile = fopen(preq->tmpfile, "a");
	if (!preq->packfile) {
		error("Unable to open local file %s for pack",
		      preq->tmpfile);
		goto abort;
	}

	preq->slot = get_active_slot();
	curl_easy_setopt(preq->slot->curl, CURLOPT_FILE, preq->packfile);
	curl_easy_setopt(preq->slot->curl, CURLOPT_WRITEFUNCTION, fwrite);
	curl_easy_setopt(preq->slot->curl, CURLOPT_URL, preq->url);
	curl_easy_setopt(preq->slot->curl, CURLOPT_HTTPHEADER,
		no_pragma_header);

	/*
	 * If there is data present from a previous transfer attempt,
	 * resume where it left off
	 */
	prev_posn = ftell(preq->packfile);
	if (prev_posn>0) {
		if (http_is_verbose)
			fprintf(stderr,
				"Resuming fetch of pack %s at byte %ld\n",
				sha1_to_hex(target->sha1), prev_posn);
		sprintf(range, "Range: bytes=%ld-", prev_posn);
		preq->range_header = curl_slist_append(NULL, range);
		curl_easy_setopt(preq->slot->curl, CURLOPT_HTTPHEADER,
			preq->range_header);
	}

	return preq;

abort:
	free(preq->url);
	free(preq);
	return NULL;
}

/* Helpers for fetching objects (loose) */
static size_t fwrite_sha1_file(char *ptr, size_t eltsize, size_t nmemb,
			       void *data)
{
	unsigned char expn[4096];
	size_t size = eltsize * nmemb;
	int posn = 0;
	struct http_object_request *freq =
		(struct http_object_request *)data;
	do {
		ssize_t retval = xwrite(freq->localfile,
					(char *) ptr + posn, size - posn);
		if (retval < 0)
			return posn;
		posn += retval;
	} while (posn < size);

	freq->stream.avail_in = size;
	freq->stream.next_in = (void *)ptr;
	do {
		freq->stream.next_out = expn;
		freq->stream.avail_out = sizeof(expn);
		freq->zret = git_inflate(&freq->stream, Z_SYNC_FLUSH);
		git_SHA1_Update(&freq->c, expn,
				sizeof(expn) - freq->stream.avail_out);
	} while (freq->stream.avail_in && freq->zret == Z_OK);
	return size;
}

struct http_object_request *new_http_object_request(const char *base_url,
	unsigned char *sha1)
{
	char *hex = sha1_to_hex(sha1);
	char *filename;
	char prevfile[PATH_MAX];
	int prevlocal;
	char prev_buf[PREV_BUF_SIZE];
	ssize_t prev_read = 0;
	long prev_posn = 0;
	char range[RANGE_HEADER_SIZE];
	struct curl_slist *range_header = NULL;
	struct http_object_request *freq;

	freq = xcalloc(1, sizeof(*freq));
	hashcpy(freq->sha1, sha1);
	freq->localfile = -1;

	filename = sha1_file_name(sha1);
	snprintf(freq->tmpfile, sizeof(freq->tmpfile),
		 "%s.temp", filename);

	snprintf(prevfile, sizeof(prevfile), "%s.prev", filename);
	unlink_or_warn(prevfile);
	rename(freq->tmpfile, prevfile);
	unlink_or_warn(freq->tmpfile);

	if (freq->localfile != -1)
		error("fd leakage in start: %d", freq->localfile);
	freq->localfile = open(freq->tmpfile,
			       O_WRONLY | O_CREAT | O_EXCL, 0666);
	/*
	 * This could have failed due to the "lazy directory creation";
	 * try to mkdir the last path component.
	 */
	if (freq->localfile < 0 && errno == ENOENT) {
		char *dir = strrchr(freq->tmpfile, '/');
		if (dir) {
			*dir = 0;
			mkdir(freq->tmpfile, 0777);
			*dir = '/';
		}
		freq->localfile = open(freq->tmpfile,
				       O_WRONLY | O_CREAT | O_EXCL, 0666);
	}

	if (freq->localfile < 0) {
		error("Couldn't create temporary file %s: %s",
		      freq->tmpfile, strerror(errno));
		goto abort;
	}

	git_inflate_init(&freq->stream);

	git_SHA1_Init(&freq->c);

	freq->url = get_remote_object_url(base_url, hex, 0);

	/*
	 * If a previous temp file is present, process what was already
	 * fetched.
	 */
	prevlocal = open(prevfile, O_RDONLY);
	if (prevlocal != -1) {
		do {
			prev_read = xread(prevlocal, prev_buf, PREV_BUF_SIZE);
			if (prev_read>0) {
				if (fwrite_sha1_file(prev_buf,
						     1,
						     prev_read,
						     freq) == prev_read) {
					prev_posn += prev_read;
				} else {
					prev_read = -1;
				}
			}
		} while (prev_read > 0);
		close(prevlocal);
	}
	unlink_or_warn(prevfile);

	/*
	 * Reset inflate/SHA1 if there was an error reading the previous temp
	 * file; also rewind to the beginning of the local file.
	 */
	if (prev_read == -1) {
		memset(&freq->stream, 0, sizeof(freq->stream));
		git_inflate_init(&freq->stream);
		git_SHA1_Init(&freq->c);
		if (prev_posn>0) {
			prev_posn = 0;
			lseek(freq->localfile, 0, SEEK_SET);
			if (ftruncate(freq->localfile, 0) < 0) {
				error("Couldn't truncate temporary file %s: %s",
					  freq->tmpfile, strerror(errno));
				goto abort;
			}
		}
	}

	freq->slot = get_active_slot();

	curl_easy_setopt(freq->slot->curl, CURLOPT_FILE, freq);
	curl_easy_setopt(freq->slot->curl, CURLOPT_WRITEFUNCTION, fwrite_sha1_file);
	curl_easy_setopt(freq->slot->curl, CURLOPT_ERRORBUFFER, freq->errorstr);
	curl_easy_setopt(freq->slot->curl, CURLOPT_URL, freq->url);
	curl_easy_setopt(freq->slot->curl, CURLOPT_HTTPHEADER, no_pragma_header);

	/*
	 * If we have successfully processed data from a previous fetch
	 * attempt, only fetch the data we don't already have.
	 */
	if (prev_posn>0) {
		if (http_is_verbose)
			fprintf(stderr,
				"Resuming fetch of object %s at byte %ld\n",
				hex, prev_posn);
		sprintf(range, "Range: bytes=%ld-", prev_posn);
		range_header = curl_slist_append(range_header, range);
		curl_easy_setopt(freq->slot->curl,
				 CURLOPT_HTTPHEADER, range_header);
	}

	return freq;

abort:
	free(freq->url);
	free(freq);
	return NULL;
}

void process_http_object_request(struct http_object_request *freq)
{
	if (freq->slot == NULL)
		return;
	freq->curl_result = freq->slot->curl_result;
	freq->http_code = freq->slot->http_code;
	freq->slot = NULL;
}

int finish_http_object_request(struct http_object_request *freq)
{
	struct stat st;

	close(freq->localfile);
	freq->localfile = -1;

	process_http_object_request(freq);

	if (freq->http_code == 416) {
		warning("requested range invalid; we may already have all the data.");
	} else if (freq->curl_result != CURLE_OK) {
		if (stat(freq->tmpfile, &st) == 0)
			if (st.st_size == 0)
				unlink_or_warn(freq->tmpfile);
		return -1;
	}

	git_inflate_end(&freq->stream);
	git_SHA1_Final(freq->real_sha1, &freq->c);
	if (freq->zret != Z_STREAM_END) {
		unlink_or_warn(freq->tmpfile);
		return -1;
	}
	if (hashcmp(freq->sha1, freq->real_sha1)) {
		unlink_or_warn(freq->tmpfile);
		return -1;
	}
	freq->rename =
		move_temp_to_file(freq->tmpfile, sha1_file_name(freq->sha1));

	return freq->rename;
}

void abort_http_object_request(struct http_object_request *freq)
{
	unlink_or_warn(freq->tmpfile);

	release_http_object_request(freq);
}

void release_http_object_request(struct http_object_request *freq)
{
	if (freq->localfile != -1) {
		close(freq->localfile);
		freq->localfile = -1;
	}
	if (freq->url != NULL) {
		free(freq->url);
		freq->url = NULL;
	}
	if (freq->slot != NULL) {
		freq->slot->callback_func = NULL;
		freq->slot->callback_data = NULL;
		release_active_slot(freq->slot);
		freq->slot = NULL;
	}
}<|MERGE_RESOLUTION|>--- conflicted
+++ resolved
@@ -764,10 +764,12 @@
 			return HTTP_REAUTH;
 		}
 	} else {
+#if LIBCURL_VERSION_NUM >= 0x070c00
 		if (!curl_errorstr[0])
 			strlcpy(curl_errorstr,
 				curl_easy_strerror(results->curl_result),
 				sizeof(curl_errorstr));
+#endif
 		return HTTP_ERROR;
 	}
 }
@@ -819,32 +821,7 @@
 
 	if (start_active_slot(slot)) {
 		run_active_slot(slot);
-<<<<<<< HEAD
-		if (results.curl_result == CURLE_OK)
-			ret = HTTP_OK;
-		else if (missing_target(&results))
-			ret = HTTP_MISSING_TARGET;
-		else if (results.http_code == 401) {
-			if (http_auth.username && http_auth.password) {
-				credential_reject(&http_auth);
-				ret = HTTP_NOAUTH;
-			} else {
-				credential_fill(&http_auth);
-				init_curl_http_auth(slot->curl);
-				ret = HTTP_REAUTH;
-			}
-		} else {
-#if LIBCURL_VERSION_NUM >= 0x070c00
-			if (!curl_errorstr[0])
-				strlcpy(curl_errorstr,
-					curl_easy_strerror(results.curl_result),
-					sizeof(curl_errorstr));
-#endif
-			ret = HTTP_ERROR;
-		}
-=======
 		ret = handle_curl_result(slot);
->>>>>>> b81401c1
 	} else {
 		error("Unable to start HTTP request for %s", url);
 		ret = HTTP_START_FAILED;
