--- conflicted
+++ resolved
@@ -418,15 +418,12 @@
 	Path to a log file where the cvs server interface well... logs
 	various stuff. See gitlink:git-cvsserver[1].
 
-<<<<<<< HEAD
 gitcvs.allbinary::
 	If true, all files are sent to the client in mode '-kb'. This
 	causes the client to treat all files as binary files which suppresses
 	any newline munging it otherwise might do. A work-around for the
 	fact that there is no way yet to set single files to mode '-kb'.
-	See gitlink:git-cvsserver[1].
-
-=======
+
 gitcvs.dbname::
 	Database used by git-cvsserver to cache revision information
 	derived from the git repository. The exact meaning depends on the
@@ -454,7 +451,6 @@
 of "ext" and "pserver") to make them apply only for the given access
 method.
 
->>>>>>> 04752868
 http.sslVerify::
 	Whether to verify the SSL certificate when fetching or pushing
 	over HTTPS. Can be overridden by the 'GIT_SSL_NO_VERIFY' environment
