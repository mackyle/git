--- conflicted
+++ resolved
@@ -14,13 +14,8 @@
 #  R1  R2
 #
 
-<<<<<<< HEAD
-test_expect_success setup '
+test_expect_success 'setup basic criss-cross + rename with no modifications' '
 	ten="0 1 2 3 4 5 6 7 8 9" &&
-=======
-test_expect_success 'setup basic criss-cross + rename with no modifications' '
-	ten="0 1 2 3 4 5 6 7 8 9"
->>>>>>> 9f6cea97
 	for i in $ten
 	do
 		echo line $i in a sample file
